#!/usr/bin/env python
# -*- coding: utf-8 -*-

import json
import socket
import struct
import select
import os
import hashlib
import re
import time
import argparse

from sys import exit as exit
from collections import OrderedDict
from shutil import copy2, move

# we import PollingObserver instead of Observer because the deleted event
# is not capturing https://github.com/gorakhargosh/watchdog/issues/46
from watchdog.observers.polling import PollingObserver as Observer
from watchdog.events import FileSystemEventHandler
from connection_manager import ConnectionManager


class SkipObserver(Observer):
    def __init__(self, *args):
        Observer.__init__(self, *args)
        self._skip_list = []

    def skip(self, path):
        self._skip_list.append(path)
        print 'Path "{}" added to skip list!!!'.format(path)

    def dispatch_events(self, event_queue, timeout):
        event, watch = event_queue.get(block=True, timeout=timeout)
        skip = False
        try:
            event.dest_path
        except AttributeError:
            pass
        else:
            if event.dest_path in self._skip_list:
                self._skip_list.remove(event.dest_path)
                skip = True
        try:
            event.src_path
        except AttributeError as e:
            print e
        else:
            if event.src_path in self._skip_list:
                self._skip_list.remove(event.src_path)
                skip = True

        if not skip:
            self._dispatch_event(event, watch)

        event_queue.task_done()


class Daemon(FileSystemEventHandler):
    # The path for configuration directory and daemon configuration file
    CONFIG_DIR = os.path.join(os.environ['HOME'], '.PyBox')
    CONFIG_FILEPATH = os.path.join(CONFIG_DIR, 'daemon_config')

    # Default configuration for Daemon, loaded if fail to load the config file from CONFIG_DIR
    DEF_CONF = OrderedDict()
    DEF_CONF['local_dir_state_path'] = os.path.join(CONFIG_DIR, 'local_dir_state')
    DEF_CONF['sharing_path'] = os.path.join(os.environ['HOME'], 'sharing_folder')
    DEF_CONF['cmd_address'] = 'localhost'
    DEF_CONF['cmd_port'] = 50001
    DEF_CONF['api_suffix'] = '/API/V1/'
    DEF_CONF['server_address'] = 'http://localhost:5000'

    # Calculate int size in the machine architecture
    INT_SIZE = struct.calcsize('!i')

    # Allowed operation before user is activated
    ALLOWED_OPERATION = {'register', 'activate', 'login'}

    def __init__(self, cfg_path=None, sharing_path=None):
        FileSystemEventHandler.__init__(self)
        self.ignore_directories = True
        # Just Initialize variable the Daemon.start() do the other things
        self.daemon_state = 'down'  # TODO implement the daemon state (disconnected, connected, syncronizing, ready...)
        self.running = 0
        self.client_snapshot = {}  # EXAMPLE {'<filepath1>: ['<timestamp>', '<md5>', '<filepath2>: ...}
        self.local_dir_state = {}  # EXAMPLE {'last_timestamp': '<timestamp>', 'global_md5': '<md5>'}
        self.listener_socket = None
        self.observer = None
        self.cfg = self._load_cfg(cfg_path, sharing_path)
        self._init_sharing_path(sharing_path)

        self.conn_mng = ConnectionManager(self.cfg)

    def _build_directory(self, path):
        """
        Create a given directory if not existent
        :param path: the path of dir i want to create
        :return: boolean that indicate if the directory is now created or not.
        """
        if not os.path.isdir(path):
            try:
                os.makedirs(path)
            except OSError:
                print '\nImpossible to create directory at the following path:\n{}\n'.format(path)
                return False
            else:
                print 'Created folder:\n', path
        return True

    def _create_cfg(self, cfg_path, sharing_path):
        """
        Create the configuration file of client_daemon.
        If is given custom path for cfg (cfg_path) or observed directory (sharing_path) the config file
        will be updated with that configuration.
        If no cfg_path is given as default we save in default path stored in Daemon.CONFIG_FILEPATH.
        If no sharing_path is given as default we save in default path stored in Daemon.DEF_CONF['sharing_path'].
        :param cfg_path: Path of config
        :param sharing_path: Indicate the path of observed directory
        """

        building_cfg = Daemon.DEF_CONF
        building_cfg['sharing_path'] = sharing_path
        if cfg_path != Daemon.CONFIG_FILEPATH:
            Daemon.CONFIG_FILEPATH = cfg_path
            Daemon.CONFIG_DIR = os.path.dirname(cfg_path)
            building_cfg['local_dir_state_path'] = os.path.join(Daemon.CONFIG_DIR, 'local_dir_state')
        if self._build_directory(Daemon.CONFIG_DIR):
            with open(Daemon.CONFIG_FILEPATH, 'w') as daemon_config:
                json.dump(building_cfg, daemon_config, skipkeys=True, ensure_ascii=True, indent=4)
            return building_cfg
        else:
            self.stop(1, 'Impossible to create cfg file into {}'.format(Daemon.CONFIG_DIR))

    def update_cfg(self):
        """
        Update cfg with new state in self.cfg
        """
        with open(Daemon.CONFIG_FILEPATH, 'w') as daemon_config:
            json.dump(self.cfg, daemon_config, skipkeys=True, ensure_ascii=True, indent=4)

    def _load_cfg(self, cfg_path, sharing_path):
        """
        Load config, if impossible to find it or config file is corrupted restore it and load default configuration
        :param cfg_path: Path of config
        :param sharing_path: Indicate the path of observed directory
        :return: dictionary containing configuration
        """
        if os.path.isfile(cfg_path):
            try:
                with open(cfg_path, 'r') as fo:
                    loaded_config = OrderedDict()
                    for k, v in json.load(fo).iteritems():
                        loaded_config[k] = v
            except ValueError:
                print '\nImpossible to read "{0}"!' \
                      '\nConfig file overwrited and loaded with default configuration!\n'.format(cfg_path)
            else:
                # Check that all the key in DEF_CONF are in loaded_config
                if not [True for k in Daemon.DEF_CONF if k not in loaded_config]:
                    # In the case is all gone right we can update the CONFIG costant and return loaded_config
                    Daemon.CONFIG_FILEPATH = cfg_path
                    Daemon.CONFIG_DIR = os.path.dirname(cfg_path)
                    return loaded_config
                print '\nWarning "{0}" corrupted!\nConfig file overwrited and loaded with default configuration!\n'\
                    .format(cfg_path)
        else:
            print '\nWarning "{0}" doesn\'t exist!' \
                  '\nNew config file created and loaded with default configuration!\n'.format(cfg_path)
        return self._create_cfg(cfg_path, sharing_path)

    def _init_sharing_path(self, sharing_path):
        """
        Check that the sharing folder exists otherwise create it.
        If is not given custom sharing_path we use default stored into self.cfg['sharing_path']
        If is impossible to create the directory exit error message is given.
        """

        if self._build_directory(sharing_path):
            self.cfg['sharing_path'] = sharing_path
            self.update_cfg()
        else:
            self.stop(1, '\nImpossible to create sharing folder in path:\n{}\n'
                         'Check sharing_path value contained in cfg file:\n{}\n'
                      .format(self.cfg['sharing_path'], Daemon.CONFIG_FILEPATH))

    def build_client_snapshot(self):
        """
        Build a snapshot of the sharing folder with the following structure

        self.client_snapshot
        {
            "<file_path>":('<timestamp>', '<md5>')
        }
        """
        self.client_snapshot = {}
        for dirpath, dirs, files in os.walk(self.cfg['sharing_path']):
            for filename in files:
                filepath = os.path.join(dirpath, filename)
                rel_filepath = self.relativize_path(filepath)
                self.client_snapshot[rel_filepath] = ['', self.hash_file(filepath)]

    def _is_directory_modified(self):
        """
        The function check if the shared folder has been modified.
        It recalculate the md5 from client_snapshot and compares it with the global md5 stored in local_dir_state
        :return: True or False
        """

        if self.md5_of_client_snapshot() != self.local_dir_state['global_md5']:
            return True
        else:
            return False

    def search_md5(self, searched_md5):
        """
        Receive as parameter the md5 of a file and return the first knowed path with the same md5
        """
        for path, tupla in self.client_snapshot.iteritems():
            if searched_md5 in tupla[1]:
                return path
        else:
            return None

    def _make_copy_on_client(self, src, dst):
        """
        Copy the file from src to dst if the dst already exists will be overwritten
        :param src: the relative path of source file to copy
        :param dst: the relative path of destination file to copy
        :return: True or False
        """

        abs_src = self.absolutize_path(src)
        if not os.path.isfile(abs_src):
            return False
        abs_dst = self.absolutize_path(dst)
        dst_dir = os.path.dirname(abs_dst)

        if not os.path.isdir(dst_dir):
            os.makedirs(dst_dir)
        # Skip next operation to prevent watchdog to see this copy on client
        self.observer.skip(abs_dst)
        try:
            copy2(abs_src, abs_dst)
        except IOError:
            return False

        self.client_snapshot[dst] = self.client_snapshot[src]
        return True

    def _make_move_on_client(self, src, dst):
        """
        Move the file from src to dst. if the dst already exists will be overwritten
        :param src: the relative path of source file to move
        :param dst: the relative path of destination file to move
        :return: True or False
        """

        abs_src = self.absolutize_path(src)
        if not os.path.isfile(abs_src):
            return False
        abs_dst = self.absolutize_path(dst)
        dst_dir = os.path.dirname(abs_dst)

        if not os.path.isdir(dst_dir):
            os.makedirs(dst_dir)
        # Skip next operation to prevent watchdog to see this move on client
        self.observer.skip(abs_dst)
        try:
            move(abs_src, abs_dst)
        except IOError:
            return False

        self.client_snapshot[dst] = self.client_snapshot[src]
        self.client_snapshot.pop(src)
        return True

    def _make_delete_on_client(self, filepath):
        """
        Delete the file in filepath. In case of error print information about it.
        :param filepath: the path of file i will delete
        """
        abs_path = self.absolutize_path(filepath)
        # Skip next operation to prevent watchdog to see this delete
        self.observer.skip(abs_path)
        try:
            os.remove(abs_path)
        except OSError as e:
            print 'WARNING impossible delete file during SYNC on path: {}\n' \
                  'Error occurred: {}'.format(abs_path, e)
        if self.client_snapshot.pop(filepath, 'ERROR') != 'ERROR':
            print 'Deleted file on server during SYNC.\nDeleted filepath: ', abs_path
        else:
            print 'WARNING inconsistency error during delete operation!' \
                  'Impossible to find the following file in stored data (client_snapshot):\n', abs_path

    def _sync_process(self, server_timestamp, server_dir_tree):
        # Makes the synchronization logic and return a list of commands to launch
        # for server synchronization

        def _filter_tree_difference(server_dir_tree):
            # process local dir_tree and server dir_tree
            # and makes a diffs classification
            # return a dict representing that classification
            # E.g. { 'new_on_server'     : <[<filepath>, ...]>,  # files in server, but not in client
            # 'modified'          : <[<filepath>, ...]>,  # files in server and client, but different
            # 'new_on_client'     : <[<filepath>, ...]>,  # files not in server, but in client
            # }
            client_files = set(self.client_snapshot.keys())
            server_files = set(server_dir_tree.keys())

            new_on_server = list(server_files.difference(client_files))
            new_on_client = list(client_files.difference(server_files))
            modified = []

            for filepath in server_files.intersection(client_files):
                # check files md5

                if server_dir_tree[filepath][1] != self.client_snapshot[filepath][1]:
                    modified.append(filepath)

            return {'new_on_server': new_on_server, 'modified': modified, 'new_on_client': new_on_client}

        def _check_md5(dir_tree, md5):
            result = []
            for k, v in dir_tree.iteritems():
                if md5 == v[1]:
                    result.append(k)
            return result

        local_timestamp = self.local_dir_state['last_timestamp']
        tree_diff = _filter_tree_difference(server_dir_tree)
        sync_commands = []

        if self._is_directory_modified():
            if local_timestamp == server_timestamp:
                print 'local_timestamp == server_timestamp and directory IS modified'
                # simple case: the client has the command
                # it sends all folder modifications to server

                # files in server but not in client: remove them from server
                for filepath in tree_diff['new_on_server']:
                    sync_commands.append(('delete', filepath))
                    # self.conn_mng.dispatch_request('delete', {'filepath': filepath})

                # files modified in client: send modified files to server
                for filepath in tree_diff['modified']:
                    sync_commands.append(('modify', filepath))

                # files in client but not in server: upload them to server
                for filepath in tree_diff['new_on_client']:
                    sync_commands.append(('upload', filepath))
                    # self.conn_mng.dispatch_request('upload', {'filepath': filepath})

            else:  # local_timestamp < server_timestamp
                print 'local_timestamp < server_timestamp and directory IS modified'
                assert local_timestamp <= server_timestamp, 'e\' successo qualcosa di brutto nella sync, ' \
                                                            'local_timestamp > di server_timestamp '
                # the server has the command
                for filepath in tree_diff['new_on_server']:
                    file_timestamp, md5 = server_dir_tree[filepath]
                    existed_filepaths_on_client = _check_md5(self.client_snapshot, md5)
                    # If i found at least one path in client_snapshot with the same md5 of filepath this mean in the
                    # past client_snapshot have stored one or more files with the same md5 but different paths.

                    if existed_filepaths_on_client:
                        # it's a copy or a move
                        for path in existed_filepaths_on_client:
                            if path in tree_diff['new_on_client']:
                                if self._make_move_on_client(path, filepath):
                                    tree_diff['new_on_client'].remove(path)
                                    break
                                else:
                                    self.stop(0, 'move failed on in SYNC: src_path: {}, dest_path: {}'.format(path,
                                                                                                              filepath))
                        # we haven't found files deleted on server so it's a copy
                        else:
                            if not self._make_copy_on_client(path, filepath):
                                self.stop(0,
                                          'copy failed on in SYNC: src_path: {}, dest_path: {}'.format(path, filepath))

                    # the daemon don't know filepath, i will search more updated timestamp
                    else:
                        if file_timestamp > local_timestamp:
                            # the files in server is more updated
                            sync_commands.append(('download', filepath))
                            # self.conn_mng.dispatch_request('download', {'filepath': filepath})
                        else:
                            # the client has deleted the file, so delete it on server
                            sync_commands.append(('delete', filepath))
                            # self.conn_mng.dispatch_request('delete', {'filepath': filepath})

                for filepath in tree_diff['modified']:
                    file_timestamp, md5 = server_dir_tree[filepath]

                    if file_timestamp < local_timestamp:
                        # the client has modified the file, so update it on server
                        sync_commands.append(('modify', filepath))
                        # self.conn_mng.dispatch_request('modify', {'filepath': filepath})
                    else:
                        # it's the worst case:
                        # we have a conflict with server,
                        # someone has modified files while daemon was down and someone else has modified
                        # the same file on server
                        conflicted_path = ''.join([filepath, '.conflicted'])
                        self._make_copy_on_client(filepath, conflicted_path)
                        sync_commands.append(('upload', conflicted_path))
                        # self.conn_mng.dispatch_request('upload', {'filepath': conflicted_path})

                for filepath in tree_diff['new_on_client']:
                    sync_commands.append(('upload', filepath))
                    # self.conn_mng.dispatch_request('upload', {'filepath': filepath})

        else:  # directory not modified
            if local_timestamp == server_timestamp:
                print 'local_timestamp == server_timestamp and directory IS NOT modified'
                # it's the best case. Client and server are already synchronized
                for key in tree_diff:
                    assert not tree_diff[key], "local_timestamp == server_timestamp but tree_diff is not empty"
                return []
            else:  # local_timestamp < server_timestamp
                print 'local_timestamp < server_timestamp and directory IS NOT modified'
                assert local_timestamp <= server_timestamp, 'ERROR something bad happen during SYNC process, ' \
                                                            'local_timestamp > di server_timestamp'
                # the server has the command
                for filepath in tree_diff['new_on_server']:
                    timestamp, md5 = server_dir_tree[filepath]
                    existed_filepaths_on_client = _check_md5(self.client_snapshot, md5)
                    # If i found at least one path in client_snapshot with the same md5 of filepath this mean that
                    # in the past client_snapshot have stored one or more files with the same md5 but different paths.

                    if existed_filepaths_on_client:
                        # it's a copy or a move
                        for path in existed_filepaths_on_client:
                            if path in tree_diff['new_on_client']:
                                if self._make_move_on_client(path, filepath):
                                    tree_diff['new_on_client'].remove(path)
                                    break
                                else:
                                    self.stop(0, 'move failed on in SYNC: src_path: {}, dest_path: {}'.format(path,
                                                                                                              filepath))
                        # we haven't found files deleted on server so it's a copy
                        else:
                            if not self._make_copy_on_client(path, filepath):
                                self.stop(0,
                                          'copy failed on in SYNC: src_path: {}, dest_path: {}'.format(path, filepath))
                    else:
                        # it's a new file
                        sync_commands.append(('download', filepath))
                        # self.conn_mng.dispatch_request('download', {'filepath': filepath})

                for filepath in tree_diff['modified']:
                    self._make_delete_on_client(filepath)
                    sync_commands.append(('download', filepath))
                    # self.conn_mng.dispatch_request('download', {'filepath': filepath})

                for filepath in tree_diff['new_on_client']:
                    # files that have been deleted on server, so we have to delete them
                    self._make_delete_on_client(filepath)

        return sync_commands

    def sync_with_server(self):
        """
        Makes the synchronization with server
        """
        response = self.conn_mng.dispatch_request('get_server_snapshot', '')
        if not response['successful']:
            self.stop(1, response['content'])

        server_timestamp = response['content']['server_timestamp']
        server_snapshot = response['content']['files']

        sync_commands = self._sync_process(server_timestamp, server_snapshot)

        # Initialize the variable where we put the timestamp of the last operation we did
        last_operation_timestamp = server_timestamp

        # makes all synchronization commands
        for command, path in sync_commands:
            if command == 'delete':
                abs_path = self.absolutize_path(path)
                response = self.conn_mng.dispatch_request(command, {'filepath': path})
                if response['successful']:
                    last_operation_timestamp = response['content']['server_timestamp']
                    if self.client_snapshot.pop(path, 'ERROR') != 'ERROR':
                        print 'Deleted file on server during SYNC.\nDeleted filepath: ', abs_path
                    else:
                        print 'WARNING inconsistency error during delete operation!' \
                              'Impossible to find the following file in stored data (client_snapshot):\n', abs_path
                else:
                    self.stop(1, response['content'])

            elif command == 'modify' or command == 'upload':
                abs_path = self.absolutize_path(path)
                new_md5 = self.hash_file(abs_path)
                response = self.conn_mng.dispatch_request(command, {'filepath': path, 'md5': new_md5})
                if response['successful']:
                    last_operation_timestamp = response['content']['server_timestamp']
                    print '{0} file on server during SYNC.\n{0} filepath: '\
                        .format(('Modified', 'Updated')[command == 'modify']), abs_path
                else:
                    self.stop(1, response['content'])

            else:  # command == 'download'
                abs_path = self.absolutize_path(path)
                # Skip next operation to prevent watchdog to see this download
                self.observer.skip(abs_path)
                response = self.conn_mng.dispatch_request(command, {'filepath': path})
                if response['successful']:
                    print 'Downloaded file from server during SYNC.\nDownloaded filepath: {}'.format(abs_path)
                    self.client_snapshot[path] = server_snapshot[path]
                else:
                    self.stop(1, response['content'])

        self.update_local_dir_state(last_operation_timestamp)

    def relativize_path(self, abs_path):
        """
        This function relativize the path watched by daemon:
        for example: /home/user/watched/subfolder/ will be subfolder/
        """
        if abs_path.startswith(self.cfg['sharing_path']):
            relative_path = abs_path[len(self.cfg['sharing_path']) + 1:]
            return relative_path
        else:
            raise Exception

    def absolutize_path(self, rel_path):
        """
        This function absolutize a path that i have relativize before:
        for example: subfolder/ will be /home/user/watched/subfolder/
        """
        return os.path.join(self.cfg['sharing_path'], rel_path)

    def on_created(self, e):
        def build_data(cmd, rel_new_path, new_md5, founded_path=None):
            """
            Prepares the data from event handler to be delivered to connection_manager.
            """
            data = {'cmd': cmd}
            if cmd == 'copy':
                data['file'] = {'src': founded_path,
                                'dst': rel_new_path,
                                'md5': new_md5}
            else:
                data['file'] = {'filepath': rel_new_path,
                                'md5': new_md5}
            return data

        if e.is_directory is True:
            return
        new_md5 = self.hash_file(e.src_path)
        rel_new_path = self.relativize_path(e.src_path)
        founded_path = self.search_md5(new_md5)
        # with this check i found the copy events
        if founded_path:
            abs_founded_path = self.absolutize_path(founded_path)
            print 'Start copy from path : {}\n to path: {}'.format(abs_founded_path, e.src_path)
            data = build_data('copy', rel_new_path, new_md5, founded_path)

        # this elif check that this created aren't modified event
        elif rel_new_path in self.client_snapshot:
            print 'WARNING this is modify event FROM CREATE EVENT! Path of file already existent:', e.src_path
            data = build_data('modify', rel_new_path, new_md5)

        else:  # Finally we find a real create event!
            print 'Start create in path:', e.src_path
            data = build_data('upload', rel_new_path, new_md5)

        # Send data to connection manager dispatcher and check return value.
        # If all go right update client_snapshot and local_dir_state
        response = self.conn_mng.dispatch_request(data['cmd'], data['file'])
        if response['successful']:
            event_timestamp = response['content']['server_timestamp']
            self.client_snapshot[rel_new_path] = [event_timestamp, new_md5]
            self.update_local_dir_state(event_timestamp)
            print '{} event completed.'.format(data['cmd'])
        else:
            self.stop(1, response['content'])

    def on_moved(self, e):

        if e.is_directory is True:
            return
        print 'Start move from path : {}\n to path: {}'.format(e.src_path,e.dest_path)
        rel_src_path = self.relativize_path(e.src_path)
        rel_dest_path = self.relativize_path(e.dest_path)
        if not os.path.exists(e.src_path):
            cmd = 'move'
        else:
            print 'WARNING this is COPY event from MOVE EVENT!'
            cmd = 'copy'
        if not self.client_snapshot.get(rel_src_path)[1]:
            self.stop(1, 'WARNING inconsistency error during {} operation!\n'
                         'Impossible to find the following file in stored data (client_snapshot):\n{}'.format(cmd, rel_src_path))
        md5 = self.client_snapshot[rel_src_path][1]
        data = {'src': rel_src_path,
                'dst': rel_dest_path,
                'md5': md5}
        # Send data to connection manager dispatcher and check return value.
        # If all go right update client_snapshot and local_dir_state
        response = self.conn_mng.dispatch_request(cmd, data)
        if response['successful']:
            event_timestamp = response['content']['server_timestamp']
            self.client_snapshot[rel_dest_path] = [event_timestamp, md5]
            if cmd == 'move':
                # rel_src_path already checked
                self.client_snapshot.pop(rel_src_path)
            self.update_local_dir_state(event_timestamp)
            print '{} event completed.'.format(cmd)
        else:
            self.stop(1, response['content'])

    def on_modified(self, e):

        if e.is_directory is True:
            return
        print 'start modify of file:', e.src_path
        new_md5 = self.hash_file(e.src_path)
        rel_path = self.relativize_path(e.src_path)
        data = {'filepath': rel_path,
                'md5': new_md5}
        # Send data to connection manager dispatcher and check return value.
        # If all go right update client_snapshot and local_dir_state
        response = self.conn_mng.dispatch_request('modify', data)
        if response['successful']:
            event_timestamp = response['content']['server_timestamp']
            self.client_snapshot[rel_path] = [event_timestamp, new_md5]
            self.update_local_dir_state(event_timestamp)
            print 'Modify event completed.'
        else:
            self.stop(1, response['content'])

    def on_deleted(self, e):

        if e.is_directory is True:
            return
        print 'start delete of file:', e.src_path
        rel_path = self.relativize_path(e.src_path)
        # Send data to connection manager dispatcher and check return value.
        # If all go right update client_snapshot and local_dir_state
        response = self.conn_mng.dispatch_request('delete', {'filepath': rel_path})
        if response['successful']:
            event_timestamp = response['content']['server_timestamp']
            if self.client_snapshot.pop(rel_path, 'ERROR') == 'ERROR':
                print 'WARNING inconsistency error during delete operation!' \
                      'Impossible to find the following file in stored data (client_snapshot):\n', e.src_path
            self.update_local_dir_state(event_timestamp)
            print 'Delete event completed.'
        else:
            self.stop(1, response['content'])

    def _get_cmdmanager_request(self, socket):
        """
        Communicate with cmd_manager and get the request
        Returns the request decoded by json format or None if cmd_manager send connection closure
        """
        packet_size = socket.recv(Daemon.INT_SIZE)
        if len(packet_size) == Daemon.INT_SIZE:

            packet_size = int(struct.unpack('!i', packet_size)[0])
            packet = ''
            remaining_size = packet_size

            while len(packet) < packet_size:
                packet_buffer = socket.recv(remaining_size)
                remaining_size -= len(packet_buffer)
                packet = ''.join([packet, packet_buffer])

            req = json.loads(packet)
            return req
        else:
            return None

    def _set_cmdmanager_response(self, socket, message):
        """
        Makes cmd_manager response encoding it in json format and send it to cmd_manager
        """
        response = {'message': message}
        response_packet = json.dumps(response)
        socket.sendall(struct.pack('!i', len(response_packet)))
        socket.sendall(response_packet)
        return response_packet

    def _initialize_observing(self):
        """
        Intial operation for observing.
        We create the client_snapshot, load the information stored inside local_dir_state and create observer.
        """
        self.build_client_snapshot()
        self.load_local_dir_state()
        self.create_observer()
        self.observer.start()
        self.sync_with_server()

    def create_observer(self):
        """
        Create an instance of the watchdog Observer thread class.
        """
        self.observer = SkipObserver()
        self.observer.schedule(self, path=self.cfg['sharing_path'], recursive=True)

    def _activation_check(self, s, cmd, data):
        """
        This method allow only registration and activation of user until this will be accomplished.
        In case of bad cmd this will be refused otherwise if the server response are successful
        we update the daemon_config and after activation of user start the observing.
        In case of login we do registration and activation together
        :param s: connection socket with client_cmdmanager
        :param cmd: received cmd from client_cmdmanager
        :param data: received data from client_cmdmanager
        """
        def store_registration_data():
            """
            update cfg with userdata
            """
            self.cfg['user'] = data[0]
            self.cfg['pass'] = data[1]
            self.update_cfg()

        def activate_daemon():
            """
            activate observing and update cfg['activate'] state at True in all loaded cfg
            """
            self.cfg['activate'] = True
            # Update the information about cfg into connection manager and cfg file
            self.conn_mng.load_cfg(self.cfg)
            self.update_cfg()
            # Now the client_daemon is ready to operate, we do the start activity
            self._initialize_observing()

        if cmd not in Daemon.ALLOWED_OPERATION:
            response = {'content': 'Operation not allowed! Authorization required.',
                        'successful': False}
        else:
            response = self.conn_mng.dispatch_request(cmd, data)
            if response['successful']:
                if cmd == 'register':
                    store_registration_data()
                elif cmd == 'activate':
                    activate_daemon()
                elif cmd == 'login':
                    store_registration_data()
                    activate_daemon()
        return response

    def start(self):
        """
        Starts the communication with the command_manager.
        """
        # If user is activated we can start observing.
        if self.cfg.get('activate'):
            self._initialize_observing()

        TIMEOUT_LISTENER_SOCK = 0.5
        BACKLOG_LISTENER_SOCK = 1
        self.listener_socket = socket.socket(socket.AF_INET, socket.SOCK_STREAM)
        self.listener_socket.setsockopt(socket.SOL_SOCKET, socket.SO_REUSEADDR, 1)
        self.listener_socket.bind((self.cfg['cmd_address'], self.cfg['cmd_port']))
        self.listener_socket.listen(BACKLOG_LISTENER_SOCK)
        r_list = [self.listener_socket]
        self.daemon_state = 'started'
        self.running = 1
        polling_counter = 0
        try:
            while self.running:
                r_ready, w_ready, e_ready = select.select(r_list, [], [], TIMEOUT_LISTENER_SOCK)

                for s in r_ready:

                    if s == self.listener_socket:
                        # handle the server socket
                        client_socket, client_address = self.listener_socket.accept()
                        r_list.append(client_socket)
                    else:
                        # handle all other sockets
                        req = self._get_cmdmanager_request(s)

                        if req:
                            for cmd, data in req.iteritems():
                                if cmd == 'shutdown':
                                    response = {'content': 'Daemon is shutting down', 'successful': True}
                                    self._set_cmdmanager_response(s, response)
                                    raise KeyboardInterrupt
                                else:
                                    if not self.cfg.get('activate'):
<<<<<<< HEAD
                                        self._activation_check(s, cmd, data)
=======
                                        response = self._activation_check(s, cmd, data)
                                    elif cmd == 'login':
                                        response = {'content': 'Warning! There is a user already authenticated on this '
                                                               'computer. Impossible to login account',
                                                    'successful': False}
>>>>>>> ab3a311c
                                    else:  # client is already activated
                                        response = self.conn_mng.dispatch_request(cmd, data)
                                        # for now the protocol is that for request sent by
                                        # command manager, the server reply with a string
                                        # so, to maintain the same data structure during
                                        # daemon and cmdmanager comunications, it rebuild a json
                                        # to send like response
                                        # TODO it's advisable to make attention to this assertion or refact the architecture
                                    self._set_cmdmanager_response(s, response)
                        else:  # it receives the FIN packet that close the connection
                            s.close()
                            r_list.remove(s)

                if self.cfg.get('activate'):
                    # synchronization polling
                    # makes the polling every 3 seconds, so it waits six cycle (0.5 * 6 = 3 seconds)
                    # maybe optimizable but now functional
                    polling_counter += 1
                    if polling_counter == 6:
                        polling_counter = 0
                        self.sync_with_server()

        except KeyboardInterrupt:
            self.stop(0)
        if self.cfg.get('activate'):
            self.observer.stop()
            self.observer.join()
        self.listener_socket.close()

    def stop(self, exit_status, exit_message=None):
        """
        Stop the Daemon components (observer and communication with command_manager).
        """
        if self.daemon_state == 'started':
            self.running = 0
            self.daemon_state = 'down'
            if self.local_dir_state:
                self.save_local_dir_state()
        if exit_message:
            print exit_message
        exit(exit_status)

    def update_local_dir_state(self, last_timestamp):
        """
        Update the local_dir_state with last_timestamp operation and save it on disk
        """

        self.local_dir_state['last_timestamp'] = last_timestamp
        self.local_dir_state['global_md5'] = self.md5_of_client_snapshot()
        self.save_local_dir_state()

    def save_local_dir_state(self):
        """
        Save local_dir_state on disk
        """
        json.dump(self.local_dir_state, open(self.cfg['local_dir_state_path'], 'w'), indent=4)
        print 'local_dir_state saved'

    def load_local_dir_state(self):
        """
        Load local dir state on self.local_dir_state variable
        if file doesn't exists it will be created without timestamp
        """

        def _rebuild_local_dir_state():
            self.local_dir_state = {'last_timestamp': 0, 'global_md5': self.md5_of_client_snapshot()}
            json.dump(self.local_dir_state, open(self.cfg['local_dir_state_path'], 'w'), indent=4)

        if os.path.isfile(self.cfg['local_dir_state_path']):
            self.local_dir_state = json.load(open(self.cfg['local_dir_state_path'], 'r'))
            print 'Loaded local_dir_state'
        else:
            print 'local_dir_state not found. Initialize new local_dir_state'
            _rebuild_local_dir_state()

    def md5_of_client_snapshot(self, verbose=0):
        """
        Calculate the md5 of the entire directory snapshot,
        with the md5 in client_snapshot and the md5 of full filepath string.
        :return is the md5 hash of the directory
        """

        if verbose:
            start = time.time()
        md5hash = hashlib.md5()

        for path, time_md5 in sorted(self.client_snapshot.iteritems()):
            # extract md5 from tuple. we don't need hexdigest it's already md5
            if verbose:
                print path
            md5hash.update(time_md5[1])
            md5hash.update(path)

        if verbose:
            stop = time.time()
            print stop - start
        return md5hash.hexdigest()

    def hash_file(self, file_path, chunk_size=1024):
        """
        :accept an absolute file path
        :return the md5 hash of received file
        """

        md5hash = hashlib.md5()
        try:
            f1 = open(file_path, 'rb')
            while 1:
                # Read file in as little chunks
                buf = f1.read(chunk_size)
                if not buf:
                    break
                md5hash.update(buf)
            f1.close()
            return md5hash.hexdigest()
        except (OSError, IOError) as e:
            print e
            return None


def is_valid_file(string):
    if os.path.isfile(string) or string == DEF_CFG_FILEPATH:
        return string
    else:
        parser.error('The path "%s" does not be a valid file!' % string)


def is_valid_dir(string):
    if os.path.isdir(string) or string == DEF_SHARING_PATH:
        return string
    else:
        parser.error('The path "%s" does not be a valid directory!' % string)

if __name__ == '__main__':
    DEF_SHARING_PATH = Daemon.DEF_CONF['sharing_path']
    DEF_CFG_FILEPATH = Daemon.CONFIG_FILEPATH
    parser = argparse.ArgumentParser()
    parser.add_argument('-cfg', help='the configuration file filepath', type=is_valid_file, default=DEF_CFG_FILEPATH)
    parser.add_argument('-sh', help='the sharing path that we will observing', type=is_valid_dir,
                        default=DEF_SHARING_PATH, dest='custom_sharing_path')

    args = parser.parse_args()
    daemon = Daemon(args.cfg, args.custom_sharing_path)
    daemon.start()<|MERGE_RESOLUTION|>--- conflicted
+++ resolved
@@ -785,15 +785,11 @@
                                     raise KeyboardInterrupt
                                 else:
                                     if not self.cfg.get('activate'):
-<<<<<<< HEAD
-                                        self._activation_check(s, cmd, data)
-=======
                                         response = self._activation_check(s, cmd, data)
                                     elif cmd == 'login':
                                         response = {'content': 'Warning! There is a user already authenticated on this '
                                                                'computer. Impossible to login account',
                                                     'successful': False}
->>>>>>> ab3a311c
                                     else:  # client is already activated
                                         response = self.conn_mng.dispatch_request(cmd, data)
                                         # for now the protocol is that for request sent by
