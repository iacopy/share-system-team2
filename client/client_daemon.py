#!/usr/bin/env python
# -*- coding: utf-8 -*-

import json
import socket
import struct
import select
import os
import hashlib
import re
import time
import argparse

from sys import exit as exit
from collections import OrderedDict
from shutil import copy2, move

# we import PollingObserver instead of Observer because the deleted event
# is not capturing https://github.com/gorakhargosh/watchdog/issues/46
from watchdog.observers.polling import PollingObserver as Observer
from watchdog.events import FileSystemEventHandler
from connection_manager import ConnectionManager


class SkipObserver(Observer):
    def __init__(self, *args):
        Observer.__init__(self, *args)
        self._skip_list = []

    def skip(self, path):
        self._skip_list.append(path)
        print 'Path "{}" added to skip list!!!'.format(path)

    def dispatch_events(self, event_queue, timeout):
        event, watch = event_queue.get(block=True, timeout=timeout)
        skip = False
        try:
            event.dest_path
        except AttributeError:
            pass
        else:
            if event.dest_path in self._skip_list:
                self._skip_list.remove(event.dest_path)
                skip = True
        try:
            event.src_path
        except AttributeError as e:
            print e
        else:
            if event.src_path in self._skip_list:
                self._skip_list.remove(event.src_path)
                skip = True

        if not skip:
            self._dispatch_event(event, watch)

        event_queue.task_done()


class Daemon(FileSystemEventHandler):
    # The path for configuration directory and daemon configuration file
    CONFIG_DIR = os.path.join(os.environ['HOME'], '.PyBox')
    CONFIG_FILEPATH = os.path.join(CONFIG_DIR, 'daemon_config')

    # Default configuration for Daemon, loaded if fail to load the config file from CONFIG_DIR
    DEF_CONF = OrderedDict()
    DEF_CONF['local_dir_state_path'] = os.path.join(CONFIG_DIR, 'local_dir_state')
    DEF_CONF['sharing_path'] = os.path.join(os.environ['HOME'], 'sharing_folder')
    DEF_CONF['cmd_address'] = 'localhost'
    DEF_CONF['cmd_port'] = 50001
    DEF_CONF['api_suffix'] = '/API/V1/'
    DEF_CONF['server_address'] = 'http://localhost:5000'

    # Calculate int size in the machine architecture
    INT_SIZE = struct.calcsize('!i')

    # Allowed operation before user is activated
    ALLOWED_OPERATION = {'register', 'activate'}

    def __init__(self, cfg_path=None, sharing_path=None):
        FileSystemEventHandler.__init__(self)
        self.ignore_directories=True
        # Just Initialize variable the Daemon.start() do the other things
        self.daemon_state = 'down'  # TODO implement the daemon state (disconnected, connected, syncronizing, ready...)
        self.running = 0
        self.client_snapshot = {}  # EXAMPLE {'<filepath1>: ['<timestamp>', '<md5>', '<filepath2>: ...}
        self.local_dir_state = {}  # EXAMPLE {'last_timestamp': '<timestamp>', 'global_md5': '<md5>'}
        self.listener_socket = None
        self.observer = None
        self.cfg = self._load_cfg(cfg_path, sharing_path)
        self._init_sharing_path(sharing_path)

        self.conn_mng = ConnectionManager(self.cfg)

    def _build_directory(self, path):
        """
        Create a given directory if not existent
        :param path: the path of dir i want to create
        :return: boolean that indicate if the directory is now created or not.
        """
        if not os.path.isdir(path):
            try:
                os.makedirs(path)
            except OSError:
                print '\nImpossible to create directory at the following path:\n{}\n'.format(path)
                return False
            else:
                print 'Created folder:\n', path
        return True

    def _create_cfg(self, cfg_path, sharing_path):
        """
        Create the configuration file of client_daemon.
        If is given custom path for cfg (cfg_path) or observed directory (sharing_path) the config file
        will be updated with that configuration.
        If no cfg_path is given as default we save in default path stored in Daemon.CONFIG_FILEPATH.
        If no sharing_path is given as default we save in default path stored in Daemon.DEF_CONF['sharing_path'].
        :param cfg_path: Path of config
        :param sharing_path: Indicate the path of observed directory
        """

        building_cfg = Daemon.DEF_CONF
        building_cfg['sharing_path'] = sharing_path
        if cfg_path != Daemon.CONFIG_FILEPATH:
            Daemon.CONFIG_FILEPATH = cfg_path
            Daemon.CONFIG_DIR = os.path.dirname(cfg_path)
            building_cfg['local_dir_state_path'] = os.path.join(Daemon.CONFIG_DIR, 'local_dir_state')
        if self._build_directory(Daemon.CONFIG_DIR):
            with open(Daemon.CONFIG_FILEPATH, 'w') as daemon_config:
                json.dump(building_cfg, daemon_config, skipkeys=True, ensure_ascii=True, indent=4)
            return building_cfg
        else:
            self.stop(1, 'Impossible to create cfg file into {}'.format(Daemon.CONFIG_DIR))

    def update_cfg(self):
        """
        Update cfg with new state in self.cfg
        """
        with open(Daemon.CONFIG_FILEPATH, 'w') as daemon_config:
            json.dump(self.cfg, daemon_config, skipkeys=True, ensure_ascii=True, indent=4)

    def _load_cfg(self, cfg_path, sharing_path):
        """
        Load config, if impossible to find it or config file is corrupted restore it and load default configuration
        :param cfg_path: Path of config
        :param sharing_path: Indicate the path of observed directory
        :return: dictionary containing configuration
        """
        if os.path.isfile(cfg_path):
            try:
                with open(cfg_path, 'r') as fo:
                    loaded_config = OrderedDict()
                    for k, v in json.load(fo).iteritems():
                        loaded_config[k] = v
            except ValueError:
                print '\nImpossible to read "{0}"!' \
                      '\nConfig file overwrited and loaded with default configuration!\n'.format(cfg_path)
            else:
                # Check that all the key in DEF_CONF are in loaded_config
                if not [True for k in Daemon.DEF_CONF if k not in loaded_config]:
                    # In the case is all gone right we can update the CONFIG costant and return loaded_config
                    Daemon.CONFIG_FILEPATH = cfg_path
                    Daemon.CONFIG_DIR = os.path.dirname(cfg_path)
                    return loaded_config
                print '\nWarning "{0}" corrupted!\nConfig file overwrited and loaded with default configuration!\n'\
                    .format(cfg_path)
        else:
            print '\nWarning "{0}" doesn\'t exist!' \
                  '\nNew config file created and loaded with default configuration!\n'.format(cfg_path)
        return self._create_cfg(cfg_path, sharing_path)

    def _init_sharing_path(self, sharing_path):
        """
        Check that the sharing folder exists otherwise create it.
        If is not given custom sharing_path we use default stored into self.cfg['sharing_path']
        If is impossible to create the directory exit error message is given.
        """

        if self._build_directory(sharing_path):
            self.cfg['sharing_path'] = sharing_path
            self.update_cfg()
        else:
            self.stop(1, '\nImpossible to create sharing folder in path:\n{}\n'
                         'Check sharing_path value contained in cfg file:\n{}\n'
                      .format(self.cfg['sharing_path'], Daemon.CONFIG_FILEPATH))

    def build_client_snapshot(self):
        """
        Build a snapshot of the sharing folder with the following structure

        self.client_snapshot
        {
            "<file_path>":('<timestamp>', '<md5>')
        }
        """
        self.client_snapshot = {}
        for dirpath, dirs, files in os.walk(self.cfg['sharing_path']):
            for filename in files:
                filepath = os.path.join(dirpath, filename)
                rel_filepath = self.relativize_path(filepath)
                self.client_snapshot[rel_filepath] = ['', self.hash_file(filepath)]

    def _is_directory_modified(self):
        """
        The function check if the shared folder has been modified.
        It recalculate the md5 from client_snapshot and compares it with the global md5 stored in local_dir_state
        :return: True or False
        """

        if self.md5_of_client_snapshot() != self.local_dir_state['global_md5']:
            return True
        else:
            return False

    def search_md5(self, searched_md5):
        """
        Receive as parameter the md5 of a file and return the first knowed path with the same md5
        """
        for path, tupla in self.client_snapshot.iteritems():
            if searched_md5 in tupla[1]:
                return path
        else:
            return None

    def _make_copy_on_client(self, src, dst):
        """
        Copy the file from src to dst if the dst already exists will be overwritten
        :param src: the relative path of source file to copy
        :param dst: the relative path of destination file to copy
        :return: True or False
        """

        abs_src = self.absolutize_path(src)
        if not os.path.isfile(abs_src):
            return False
        abs_dst = self.absolutize_path(dst)
        dst_dir = os.path.dirname(abs_dst)

        if not os.path.isdir(dst_dir):
            os.makedirs(dst_dir)
        # Skip next operation to prevent watchdog to see this copy on client
        self.observer.skip(abs_dst)
        try:
            copy2(abs_src, abs_dst)
        except IOError:
            return False

        self.client_snapshot[dst] = self.client_snapshot[src]
        return True

    def _make_move_on_client(self, src, dst):
        """
        Move the file from src to dst. if the dst already exists will be overwritten
        :param src: the relative path of source file to move
        :param dst: the relative path of destination file to move
        :return: True or False
        """

        abs_src = self.absolutize_path(src)
        if not os.path.isfile(abs_src):
            return False
        abs_dst = self.absolutize_path(dst)
        dst_dir = os.path.dirname(abs_dst)

        if not os.path.isdir(dst_dir):
            os.makedirs(dst_dir)
        # Skip next operation to prevent watchdog to see this move on client
        self.observer.skip(abs_dst)
        try:
            move(abs_src, abs_dst)
        except IOError:
            return False

        self.client_snapshot[dst] = self.client_snapshot[src]
        self.client_snapshot.pop(src)
        return True

    def _make_delete_on_client(self, filepath):
        """
        Delete the file in filepath. In case of error print information about it.
        :param filepath: the path of file i will delete
        """
        abs_path = self.absolutize_path(filepath)
        # Skip next operation to prevent watchdog to see this delete
        self.observer.skip(abs_path)
        try:
            os.remove(abs_path)
        except OSError as e:
            print 'WARNING impossible delete file during SYNC on path: {}\n' \
                  'Error occurred: {}'.format(abs_path, e)
        if self.client_snapshot.pop(filepath, 'ERROR') != 'ERROR':
            print 'Deleted file on server during SYNC.\nDeleted filepath: ', abs_path
        else:
            print 'WARNING inconsistency error during delete operation!' \
                  'Impossible to find the following file in stored data (client_snapshot):\n', abs_path

    def _sync_process(self, server_timestamp, server_dir_tree):
        # Makes the synchronization logic and return a list of commands to launch
        # for server synchronization

        def _filter_tree_difference(server_dir_tree):
            # process local dir_tree and server dir_tree
            # and makes a diffs classification
            # return a dict representing that classification
            # E.g. { 'new_on_server'     : <[<filepath>, ...]>,  # files in server, but not in client
            # 'modified'          : <[<filepath>, ...]>,  # files in server and client, but different
            # 'new_on_client'     : <[<filepath>, ...]>,  # files not in server, but in client
            # }
            client_files = set(self.client_snapshot.keys())
            server_files = set(server_dir_tree.keys())

            new_on_server = list(server_files.difference(client_files))
            new_on_client = list(client_files.difference(server_files))
            modified = []

            for filepath in server_files.intersection(client_files):
                # check files md5

                if server_dir_tree[filepath][1] != self.client_snapshot[filepath][1]:
                    modified.append(filepath)

            return {'new_on_server': new_on_server, 'modified': modified, 'new_on_client': new_on_client}

        def _check_md5(dir_tree, md5):
            result = []
            for k, v in dir_tree.iteritems():
                if md5 == v[1]:
                    result.append(k)
            return result

        local_timestamp = self.local_dir_state['last_timestamp']
        tree_diff = _filter_tree_difference(server_dir_tree)
        sync_commands = []

        if self._is_directory_modified():
            if local_timestamp == server_timestamp:
                print 'local_timestamp == server_timestamp and directory IS modified'
                # simple case: the client has the command
                # it sends all folder modifications to server

                # files in server but not in client: remove them from server
                for filepath in tree_diff['new_on_server']:
                    sync_commands.append(('delete', filepath))
                    # self.conn_mng.dispatch_request('delete', {'filepath': filepath})

                # files modified in client: send modified files to server
                for filepath in tree_diff['modified']:
                    sync_commands.append(('modify', filepath))

                # files in client but not in server: upload them to server
                for filepath in tree_diff['new_on_client']:
                    sync_commands.append(('upload', filepath))
                    # self.conn_mng.dispatch_request('upload', {'filepath': filepath})

            else:  # local_timestamp < server_timestamp
                print 'local_timestamp < server_timestamp and directory IS modified'
                assert local_timestamp <= server_timestamp, 'e\' successo qualcosa di brutto nella sync, ' \
                                                            'local_timestamp > di server_timestamp '
                # the server has the command
                for filepath in tree_diff['new_on_server']:
                    file_timestamp, md5 = server_dir_tree[filepath]
                    existed_filepaths_on_client = _check_md5(self.client_snapshot, md5)
                    # If i found at least one path in client_snapshot with the same md5 of filepath this mean that in the past
                    # client_snapshot have stored one or more files with the same md5 but different paths.

                    if existed_filepaths_on_client:
                        # it's a copy or a move
                        for path in existed_filepaths_on_client:
                            if path in tree_diff['new_on_client']:
                                if self._make_move_on_client(path, filepath):
                                    tree_diff['new_on_client'].remove(path)
                                    break
                                else:
                                    self.stop(0, 'move failed on in SYNC: src_path: {}, dest_path: {}'.format(path,
                                                                                                              filepath))
                        # we haven't found files deleted on server so it's a copy
                        else:
                            if not self._make_copy_on_client(path, filepath):
                                self.stop(0,
                                          'copy failed on in SYNC: src_path: {}, dest_path: {}'.format(path, filepath))

                    # the daemon don't know filepath, i will search if the file_timestamp is more recent then local_timestamp
                    else:
                        if file_timestamp > local_timestamp:
                            # the files in server is more updated
                            sync_commands.append(('download', filepath))
                            # self.conn_mng.dispatch_request('download', {'filepath': filepath})
                        else:
                            # the client has deleted the file, so delete it on server
                            sync_commands.append(('delete', filepath))
                            # self.conn_mng.dispatch_request('delete', {'filepath': filepath})

                for filepath in tree_diff['modified']:
                    file_timestamp, md5 = server_dir_tree[filepath]

                    if file_timestamp < local_timestamp:
                        # the client has modified the file, so update it on server
                        sync_commands.append(('modify', filepath))
                        # self.conn_mng.dispatch_request('modify', {'filepath': filepath})
                    else:
                        # it's the worst case:
                        # we have a conflict with server,
                        # someone has modified files while daemon was down and someone else has modified
                        # the same file on server
                        conflicted_path = ''.join([filepath, '.conflicted'])
                        self._make_copy_on_client(filepath, conflicted_path)
                        sync_commands.append(('upload', conflicted_path))
                        # self.conn_mng.dispatch_request('upload', {'filepath': conflicted_path})

                for filepath in tree_diff['new_on_client']:
                    sync_commands.append(('upload', filepath))
                    # self.conn_mng.dispatch_request('upload', {'filepath': filepath})

        else:  # directory not modified
            if local_timestamp == server_timestamp:
                print 'local_timestamp == server_timestamp and directory IS NOT modified'
                # it's the best case. Client and server are already synchronized
                for key in tree_diff:
                    assert not tree_diff[key], "local_timestamp == server_timestamp but tree_diff is not empty"
                return []
            else:  # local_timestamp < server_timestamp
                print 'local_timestamp < server_timestamp and directory IS NOT modified'
                assert local_timestamp <= server_timestamp, 'e\' successo qualcosa di brutto nella sync, ' \
                                                            'local_timestamp > di server_timestamp '
                # the server has the command
                for filepath in tree_diff['new_on_server']:
                    timestamp, md5 = server_dir_tree[filepath]
                    existed_filepaths_on_client = _check_md5(self.client_snapshot, md5)
                    # If i found at least one path in client_snapshot with the same md5 of filepath this mean that
                    # in the past client_snapshot have stored one or more files with the same md5 but different paths.

                    if existed_filepaths_on_client:
                        # it's a copy or a move
                        for path in existed_filepaths_on_client:
                            if path in tree_diff['new_on_client']:
                                if self._make_move_on_client(path, filepath):
                                    tree_diff['new_on_client'].remove(path)
                                    break
                                else:
                                    self.stop(0, 'move failed on in SYNC: src_path: {}, dest_path: {}'.format(path,
                                                                                                              filepath))
                        # we haven't found files deleted on server so it's a copy
                        else:
                            if not self._make_copy_on_client(path, filepath):
                                self.stop(0,
                                          'copy failed on in SYNC: src_path: {}, dest_path: {}'.format(path, filepath))
                    else:
                        # it's a new file
                        sync_commands.append(('download', filepath))
                        # self.conn_mng.dispatch_request('download', {'filepath': filepath})

                for filepath in tree_diff['modified']:
                    self._make_delete_on_client(filepath)
                    sync_commands.append(('download', filepath))
                    # self.conn_mng.dispatch_request('download', {'filepath': filepath})

                for filepath in tree_diff['new_on_client']:
                    # files that have been deleted on server, so we have to delete them
                    self._make_delete_on_client(filepath)

        return sync_commands

    def sync_with_server(self):
        """
        Makes the synchronization with server
        """
        response = self.conn_mng.dispatch_request('get_server_snapshot', '')
        if not response['successful']:
            self.stop(1, response['content'])

        server_timestamp = response['content']['server_timestamp']
        server_snapshot = response['content']['files']

        sync_commands = self._sync_process(server_timestamp, server_snapshot)

        # Initialize the variable where we put the timestamp of the last operation we did
        last_operation_timestamp = server_timestamp

        # makes all synchronization commands
        for command, path in sync_commands:
            if command == 'delete':
                abs_path = self.absolutize_path(path)
                response = self.conn_mng.dispatch_request(command, {'filepath': path})
                if response['successful']:
                    last_operation_timestamp = response['content']['server_timestamp']
                    if self.client_snapshot.pop(path, 'ERROR') != 'ERROR':
                        print 'Deleted file on server during SYNC.\nDeleted filepath: ', abs_path
                    else:
                        print 'WARNING inconsistency error during delete operation!' \
                              'Impossible to find the following file in stored data (client_snapshot):\n', abs_path
                else:
                    self.stop(1, response['content'])

            elif command == 'modify' or command == 'upload':
                abs_path = self.absolutize_path(path)
                new_md5 = self.hash_file(abs_path)
                response = self.conn_mng.dispatch_request(command, {'filepath': path, 'md5': new_md5})
                if response['successful']:
                    last_operation_timestamp = response['content']['server_timestamp']
                    print '{0} file on server during SYNC.\n{0} filepath: '\
                        .format(('Modified', 'Updated')[command == 'modify']), abs_path
                else:
                    self.stop(1, response['content'])

            else:  # command == 'download'
                abs_path = self.absolutize_path(path)
                # Skip next operation to prevent watchdog to see this download
                self.observer.skip(abs_path)
                response = self.conn_mng.dispatch_request(command, {'filepath': path})
                if response['successful']:
                    print 'Downloaded file from server during SYNC.\nDownloaded filepath: {}'.format(abs_path)
                    self.client_snapshot[path] = server_snapshot[path]
                else:
                    self.stop(1, response['content'])

        self.update_local_dir_state(last_operation_timestamp)

    def relativize_path(self, abs_path):
        """
        This function relativize the path watched by daemon:
        for example: /home/user/watched/subfolder/ will be subfolder/
        """
        if abs_path.startswith(self.cfg['sharing_path']):
            relative_path = abs_path[len(self.cfg['sharing_path']) + 1:]
            return relative_path
        else:
            raise Exception

    def absolutize_path(self, rel_path):
        """
        This function absolutize a path that i have relativize before:
        for example: subfolder/ will be /home/user/watched/subfolder/
        """
        return os.path.join(self.cfg['sharing_path'], rel_path)

    def on_created(self, e):
        def build_data(cmd, rel_new_path, new_md5, founded_path=None):
            """
            Prepares the data from event handler to be delivered to connection_manager.
            """
            data = {'cmd': cmd}
            if cmd == 'copy':
                data['file'] = {'src': founded_path,
                                'dst': rel_new_path,
                                'md5': new_md5}
            else:
                data['file'] = {'filepath': rel_new_path,
                                'md5': new_md5}
            return data

        if e.is_directory is True:
            return
        new_md5 = self.hash_file(e.src_path)
        rel_new_path = self.relativize_path(e.src_path)
        founded_path = self.search_md5(new_md5)
        # with this check i found the copy events
        if founded_path:
            abs_founded_path = self.absolutize_path(founded_path)
            print 'Start copy from path : {}\n to path: {}'.format(e.src_path, abs_founded_path)
            data = build_data('copy', rel_new_path, new_md5, founded_path)

        # this elif check that this created aren't modified event
        elif rel_new_path in self.client_snapshot:
            print 'WARNING this is modify event FROM CREATE EVENT! Path of file already existent:', e.src_path
            data = build_data('modify', rel_new_path, new_md5)

        else:  # Finally we find a real create event!
            print 'Start create in path:', e.src_path
            data = build_data('upload', rel_new_path, new_md5)

        # Send data to connection manager dispatcher and check return value.
        # If all go right update client_snapshot and local_dir_state
<<<<<<< HEAD
        response = self.conn_mng.dispatch_request(data['cmd'], data['file'])
        if response['successful']:
            event_timestamp = response['content']['server_timestamp']
            self.client_snapshot[rel_new_path] = [event_timestamp, new_md5]
            self.update_local_dir_state(event_timestamp)
            print '{} event completed.'.format(data['cmd'])
=======
        event_timestamp = self.conn_mng.dispatch_request(data['cmd'], data['file'])
        print 'event_timestamp di "{}" = {}'.format(data['cmd'], event_timestamp['server_timestamp'])
        if event_timestamp:
            self.client_snapshot[rel_new_path] = [event_timestamp['server_timestamp'], new_md5]
            self.update_local_dir_state(event_timestamp['server_timestamp'])
>>>>>>> 946d9870
        else:
            self.stop(1, response['content'])

    def on_moved(self, e):

        if e.is_directory is True:
            return
        print 'Start move from path : {}\n to path: {}'.format(e.src_path,e.dest_path)
        rel_src_path = self.relativize_path(e.src_path)
        rel_dest_path = self.relativize_path(e.dest_path)
        if not os.path.exists(e.src_path):
            cmd = 'move'
        else:
            print 'WARNING this is COPY event from MOVE EVENT!'
            cmd = 'copy'
        if not self.client_snapshot.get(rel_src_path)[1]:
            self.stop(1, 'WARNING inconsistency error during {} operation!\n'
                         'Impossible to find the following file in stored data (client_snapshot):\n{}'.format(cmd, rel_src_path))
        md5 = self.client_snapshot[rel_src_path][1]
        data = {'src': rel_src_path,
                'dst': rel_dest_path,
                'md5': md5}
        # Send data to connection manager dispatcher and check return value.
        # If all go right update client_snapshot and local_dir_state
<<<<<<< HEAD
        response = self.conn_mng.dispatch_request(cmd, data)
        if response['successful']:
            event_timestamp = response['content']['server_timestamp']
            self.client_snapshot[rel_dest_path] = [event_timestamp, md5]
            if cmd == 'move':
                # rel_src_path already checked
                self.client_snapshot.pop(rel_src_path)
            self.update_local_dir_state(event_timestamp)
            print '{} event completed.'.format(cmd)
=======
        event_timestamp = self.conn_mng.dispatch_request('move', data)
        print 'event_timestamp di "move" =', event_timestamp['server_timestamp']
        if event_timestamp:
            self.client_snapshot[rel_dest_path] = [event_timestamp['server_timestamp'], md5]
            # I'm sure that rel_src_path exists inside client_snapshot because i check above so i don't check pop result
            self.client_snapshot.pop(rel_src_path)
            self.update_local_dir_state(event_timestamp['server_timestamp'])
>>>>>>> 946d9870
        else:
            self.stop(1, response['content'])

    def on_modified(self, e):

        if e.is_directory is True:
            return
        print 'start modify of file:', e.src_path
        new_md5 = self.hash_file(e.src_path)
        rel_path = self.relativize_path(e.src_path)
        data = {'filepath': rel_path,
                'md5': new_md5}
        # Send data to connection manager dispatcher and check return value.
        # If all go right update client_snapshot and local_dir_state
<<<<<<< HEAD
        response = self.conn_mng.dispatch_request('modify', data)
        if response['successful']:
            event_timestamp = response['content']['server_timestamp']
            self.client_snapshot[rel_path] = [event_timestamp, new_md5]
            self.update_local_dir_state(event_timestamp)
            print 'Modify event completed.'
=======
        event_timestamp = self.conn_mng.dispatch_request('modify', data)
        if event_timestamp:
            print 'event_timestamp di "modified" =', event_timestamp['server_timestamp']
            self.client_snapshot[rel_path] = [event_timestamp['server_timestamp'], new_md5]
            self.update_local_dir_state(event_timestamp['server_timestamp'])
>>>>>>> 946d9870
        else:
            self.stop(1, response['content'])

    def on_deleted(self, e):

        if e.is_directory is True:
            return
        print 'start delete of file:', e.src_path
        rel_path = self.relativize_path(e.src_path)
        # Send data to connection manager dispatcher and check return value.
        # If all go right update client_snapshot and local_dir_state
<<<<<<< HEAD
        response = self.conn_mng.dispatch_request('delete', {'filepath': rel_path})
        if response['successful']:
            event_timestamp = response['content']['server_timestamp']
            if self.client_snapshot.pop(rel_path, 'ERROR') == 'ERROR':
                print 'WARNING inconsistency error during delete operation!' \
                      'Impossible to find the following file in stored data (client_snapshot):\n', e.src_path
            self.update_local_dir_state(event_timestamp)
            print 'Delete event completed.'
=======
        event_timestamp = self.conn_mng.dispatch_request('delete', {'filepath': rel_deleted_path})
        if event_timestamp:
            print 'event_timestamp di "delete" =', event_timestamp['server_timestamp']
            # If i can't find rel_deleted_path inside client_snapshot there is inconsistent problem in client_snapshot!
            if self.client_snapshot.pop(rel_deleted_path, 'ERROR') == 'ERROR':
                print 'Error during delete event! Impossible to find "{}" inside client_snapshot'.format(
                    rel_deleted_path)
            self.update_local_dir_state(event_timestamp['server_timestamp'])
>>>>>>> 946d9870
        else:
            self.stop(1, response['content'])

    def _get_cmdmanager_request(self, socket):
        """
        Communicate with cmd_manager and get the request
        Returns the request decoded by json format or None if cmd_manager send connection closure
        """
        packet_size = socket.recv(Daemon.INT_SIZE)
        if len(packet_size) == Daemon.INT_SIZE:

            packet_size = int(struct.unpack('!i', packet_size)[0])
            packet = ''
            remaining_size = packet_size

            while len(packet) < packet_size:
                packet_buffer = socket.recv(remaining_size)
                remaining_size -= len(packet_buffer)
                packet = ''.join([packet, packet_buffer])

            req = json.loads(packet)
            return req
        else:
            return None

    def _set_cmdmanager_response(self, socket, message):
        """
        Makes cmd_manager response encoding it in json format and send it to cmd_manager
        """
        response = {'message': message}
        response_packet = json.dumps(response)
        socket.sendall(struct.pack('!i', len(response_packet)))
        socket.sendall(response_packet)
        return response_packet

    def _initialize_observing(self):
        """
        Intial operation for observing.
        We create the client_snapshot, load the information stored inside local_dir_state and create observer.
        """
        self.build_client_snapshot()
        self.load_local_dir_state()
        self.create_observer()
        self.observer.start()
        self.sync_with_server()

    def create_observer(self):
        """
        Create an instance of the watchdog Observer thread class.
        """
        self.observer = SkipObserver()
        self.observer.schedule(self, path=self.cfg['sharing_path'], recursive=True)

    def _activation_check(self, s, cmd, data):
        """
        This method allow only registration and activation of user until this will be accomplished.
        In case of bad cmd this will be refused otherwise if the server response are successful
        we update the daemon_config and after activation of user start the observing.
        :param s: connection socket with client_cmdmanager
        :param cmd: received cmd from client_cmdmanager
        :param data: received data from client_cmdmanager
        """
        if cmd not in Daemon.ALLOWED_OPERATION:
            self._set_cmdmanager_response(s, 'Operation not allowed! Authorization required.')
        else:
            response = self.conn_mng.dispatch_request(cmd, data)
            if response['successful']:
                if cmd == 'register':
                    self.cfg['user'] = data[0]
                    self.cfg['pass'] = data[1]
                    self.update_cfg()
                elif cmd == 'activate':
                    self.cfg['activate'] = True
                    # Update the information about cfg into connection manager
                    self.conn_mng.load_cfg(self.cfg)
                    self.update_cfg()
                    # Now the client_daemon is ready to operate, we do the start activity
                    self._initialize_observing()
            self._set_cmdmanager_response(s, response)

    def start(self):
        """
        Starts the communication with the command_manager.
        """
        # If user is activated we can start observing.
        if self.cfg.get('activate'):
            self._initialize_observing()

        TIMEOUT_LISTENER_SOCK = 0.5
        BACKLOG_LISTENER_SOCK = 1
        self.listener_socket = socket.socket(socket.AF_INET, socket.SOCK_STREAM)
        self.listener_socket.setsockopt(socket.SOL_SOCKET, socket.SO_REUSEADDR, 1)
        self.listener_socket.bind((self.cfg['cmd_address'], self.cfg['cmd_port']))
        self.listener_socket.listen(BACKLOG_LISTENER_SOCK)
        r_list = [self.listener_socket]
        self.daemon_state = 'started'
        self.running = 1
        polling_counter = 0
        try:
            while self.running:
                r_ready, w_ready, e_ready = select.select(r_list, [], [], TIMEOUT_LISTENER_SOCK)

                for s in r_ready:

                    if s == self.listener_socket:
                        # handle the server socket
                        client_socket, client_address = self.listener_socket.accept()
                        r_list.append(client_socket)
                    else:
                        # handle all other sockets
                        req = self._get_cmdmanager_request(s)

                        if req:
                            for cmd, data in req.iteritems():
                                if cmd == 'shutdown':
                                    self._set_cmdmanager_response(s, 'Deamon is shuting down')
                                    raise KeyboardInterrupt
                                else:
                                    if not self.cfg.get('activate'):
                                        self._activation_check(s, cmd, data)
                                    else:  # client is already activated
                                        response = self.conn_mng.dispatch_request(cmd, data)
                                        # for now the protocol is that for request sent by
                                        # command manager, the server reply with a string
                                        # so, to maintain the same data structure during
                                        # daemon and cmdmanager comunications, it rebuild a json
                                        # to send like response
                                        # TODO it's advisable to make attention to this assertion or refact the architecture
                                        self._set_cmdmanager_response(s, response)
                        else:  # it receives the FIN packet that close the connection
                            s.close()
                            r_list.remove(s)

                if self.cfg.get('activate'):
                    # synchronization polling
                    # makes the polling every 3 seconds, so it waits six cycle (0.5 * 6 = 3 seconds)
                    # maybe optimizable but now functional
                    polling_counter += 1
                    if polling_counter == 6:
                        polling_counter = 0
                        self.sync_with_server()

        except KeyboardInterrupt:
            self.stop(0)
        if self.cfg.get('activate'):
            self.observer.stop()
            self.observer.join()
        self.listener_socket.close()

    def stop(self, exit_status, exit_message=None):
        """
        Stop the Daemon components (observer and communication with command_manager).
        """
        if self.daemon_state == 'started':
            self.running = 0
            self.daemon_state = 'down'
            if self.local_dir_state:
                self.save_local_dir_state()
        if exit_message:
            print exit_message
        exit(exit_status)

    def update_local_dir_state(self, last_timestamp):
        """
        Update the local_dir_state with last_timestamp operation and save it on disk
        """

        self.local_dir_state['last_timestamp'] = last_timestamp
        self.local_dir_state['global_md5'] = self.md5_of_client_snapshot()
        self.save_local_dir_state()

    def save_local_dir_state(self):
        """
        Save local_dir_state on disk
        """
        json.dump(self.local_dir_state, open(self.cfg['local_dir_state_path'], 'w'), indent=4)
        print 'local_dir_state saved'

    def load_local_dir_state(self):
        """
        Load local dir state on self.local_dir_state variable
        if file doesn't exists it will be created without timestamp
        """

        def _rebuild_local_dir_state():
            self.local_dir_state = {'last_timestamp': 0, 'global_md5': self.md5_of_client_snapshot()}
            json.dump(self.local_dir_state, open(self.cfg['local_dir_state_path'], 'w'), indent=4)

        if os.path.isfile(self.cfg['local_dir_state_path']):
            self.local_dir_state = json.load(open(self.cfg['local_dir_state_path'], 'r'))
            print 'Loaded local_dir_state'
        else:
            print 'local_dir_state not found. Initialize new local_dir_state'
            _rebuild_local_dir_state()

    def md5_of_client_snapshot(self, verbose=0):
        """
        Calculate the md5 of the entire directory snapshot,
        with the md5 in client_snapshot and the md5 of full filepath string.
        :return is the md5 hash of the directory
        """

        if verbose:
            start = time.time()
        md5hash = hashlib.md5()

        for path, time_md5 in sorted(self.client_snapshot.iteritems()):
            # extract md5 from tuple. we don't need hexdigest it's already md5
            if verbose:
                print path
            md5hash.update(time_md5[1])
            md5hash.update(path)

        if verbose:
            stop = time.time()
            print stop - start
        return md5hash.hexdigest()

    def hash_file(self, file_path, chunk_size=1024):
        """
        :accept an absolute file path
        :return the md5 hash of received file
        """

        md5hash = hashlib.md5()
        try:
            f1 = open(file_path, 'rb')
            while 1:
                # Read file in as little chunks
                buf = f1.read(chunk_size)
                if not buf:
                    break
                md5hash.update(buf)
            f1.close()
            return md5hash.hexdigest()
        except (OSError, IOError) as e:
            print e
            return None


def is_valid_file(string):
    if os.path.isfile(string) or string == DEF_CFG_FILEPATH:
        return string
    else:
        parser.error('The path "%s" does not be a valid file!' % string)


def is_valid_dir(string):
    if os.path.isdir(string) or string == DEF_SHARING_PATH:
        return string
    else:
        parser.error('The path "%s" does not be a valid directory!' % string)

if __name__ == '__main__':
    DEF_SHARING_PATH = Daemon.DEF_CONF['sharing_path']
    DEF_CFG_FILEPATH = Daemon.CONFIG_FILEPATH
    parser = argparse.ArgumentParser()
    parser.add_argument('-cfg', help='the configuration file filepath', type=is_valid_file, default=DEF_CFG_FILEPATH)
    parser.add_argument('-sh', help='the sharing path that we will observing', type=is_valid_dir,
                        default=DEF_SHARING_PATH, dest='custom_sharing_path')

    args = parser.parse_args()
    daemon = Daemon(args.cfg, args.custom_sharing_path)
    daemon.start()<|MERGE_RESOLUTION|>--- conflicted
+++ resolved
@@ -570,20 +570,12 @@
 
         # Send data to connection manager dispatcher and check return value.
         # If all go right update client_snapshot and local_dir_state
-<<<<<<< HEAD
         response = self.conn_mng.dispatch_request(data['cmd'], data['file'])
         if response['successful']:
             event_timestamp = response['content']['server_timestamp']
             self.client_snapshot[rel_new_path] = [event_timestamp, new_md5]
             self.update_local_dir_state(event_timestamp)
             print '{} event completed.'.format(data['cmd'])
-=======
-        event_timestamp = self.conn_mng.dispatch_request(data['cmd'], data['file'])
-        print 'event_timestamp di "{}" = {}'.format(data['cmd'], event_timestamp['server_timestamp'])
-        if event_timestamp:
-            self.client_snapshot[rel_new_path] = [event_timestamp['server_timestamp'], new_md5]
-            self.update_local_dir_state(event_timestamp['server_timestamp'])
->>>>>>> 946d9870
         else:
             self.stop(1, response['content'])
 
@@ -608,7 +600,6 @@
                 'md5': md5}
         # Send data to connection manager dispatcher and check return value.
         # If all go right update client_snapshot and local_dir_state
-<<<<<<< HEAD
         response = self.conn_mng.dispatch_request(cmd, data)
         if response['successful']:
             event_timestamp = response['content']['server_timestamp']
@@ -618,15 +609,6 @@
                 self.client_snapshot.pop(rel_src_path)
             self.update_local_dir_state(event_timestamp)
             print '{} event completed.'.format(cmd)
-=======
-        event_timestamp = self.conn_mng.dispatch_request('move', data)
-        print 'event_timestamp di "move" =', event_timestamp['server_timestamp']
-        if event_timestamp:
-            self.client_snapshot[rel_dest_path] = [event_timestamp['server_timestamp'], md5]
-            # I'm sure that rel_src_path exists inside client_snapshot because i check above so i don't check pop result
-            self.client_snapshot.pop(rel_src_path)
-            self.update_local_dir_state(event_timestamp['server_timestamp'])
->>>>>>> 946d9870
         else:
             self.stop(1, response['content'])
 
@@ -641,20 +623,12 @@
                 'md5': new_md5}
         # Send data to connection manager dispatcher and check return value.
         # If all go right update client_snapshot and local_dir_state
-<<<<<<< HEAD
         response = self.conn_mng.dispatch_request('modify', data)
         if response['successful']:
             event_timestamp = response['content']['server_timestamp']
             self.client_snapshot[rel_path] = [event_timestamp, new_md5]
             self.update_local_dir_state(event_timestamp)
             print 'Modify event completed.'
-=======
-        event_timestamp = self.conn_mng.dispatch_request('modify', data)
-        if event_timestamp:
-            print 'event_timestamp di "modified" =', event_timestamp['server_timestamp']
-            self.client_snapshot[rel_path] = [event_timestamp['server_timestamp'], new_md5]
-            self.update_local_dir_state(event_timestamp['server_timestamp'])
->>>>>>> 946d9870
         else:
             self.stop(1, response['content'])
 
@@ -666,7 +640,6 @@
         rel_path = self.relativize_path(e.src_path)
         # Send data to connection manager dispatcher and check return value.
         # If all go right update client_snapshot and local_dir_state
-<<<<<<< HEAD
         response = self.conn_mng.dispatch_request('delete', {'filepath': rel_path})
         if response['successful']:
             event_timestamp = response['content']['server_timestamp']
@@ -675,16 +648,6 @@
                       'Impossible to find the following file in stored data (client_snapshot):\n', e.src_path
             self.update_local_dir_state(event_timestamp)
             print 'Delete event completed.'
-=======
-        event_timestamp = self.conn_mng.dispatch_request('delete', {'filepath': rel_deleted_path})
-        if event_timestamp:
-            print 'event_timestamp di "delete" =', event_timestamp['server_timestamp']
-            # If i can't find rel_deleted_path inside client_snapshot there is inconsistent problem in client_snapshot!
-            if self.client_snapshot.pop(rel_deleted_path, 'ERROR') == 'ERROR':
-                print 'Error during delete event! Impossible to find "{}" inside client_snapshot'.format(
-                    rel_deleted_path)
-            self.update_local_dir_state(event_timestamp['server_timestamp'])
->>>>>>> 946d9870
         else:
             self.stop(1, response['content'])
 
