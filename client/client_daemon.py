--- conflicted
+++ resolved
@@ -655,21 +655,13 @@
 
         # Send data to connection manager dispatcher and check return value.
         # If all go right update client_snapshot and local_dir_state
-<<<<<<< HEAD
         if self._is_shared_file(rel_new_path):
             print 'you are writing file into a read-only folder, so it will not be synchronized with server'
-=======
-        event_timestamp = self.conn_mng.dispatch_request(data['cmd'], data['file'])
-        print 'event_timestamp di "{}" = {}'.format(data['cmd'], event_timestamp['server_timestamp'])
-        if event_timestamp:
-            self.client_snapshot[rel_new_path] = [event_timestamp['server_timestamp'], new_md5]
-            self.update_local_dir_state(event_timestamp['server_timestamp'])
->>>>>>> ba0ab06c
         else:
             event_timestamp = self.conn_mng.dispatch_request(data['cmd'], data['file'])
-            print 'event_timestamp di "{}" = {}'.format(data['cmd'], event_timestamp)
+            print 'event_timestamp di "{}" = {}'.format(data['cmd'], event_timestamp['server_timestamp'])
             if event_timestamp:
-                self.client_snapshot[rel_new_path] = [event_timestamp, new_md5]
+                self.client_snapshot[rel_new_path] = [event_timestamp['server_timestamp'], new_md5]
                 self.update_local_dir_state(event_timestamp['server_timestamp'])
             else:
                 self.stop(1, 'Impossible to connect with the server. Failed during "{0}" operation on "{1}" file'
@@ -679,7 +671,6 @@
         print 'start move'
         rel_src_path = self.relativize_path(e.src_path)
         rel_dest_path = self.relativize_path(e.dest_path)
-<<<<<<< HEAD
 
         source_shared = self._is_shared_file(rel_src_path)
         dest_shared = self._is_shared_file(rel_dest_path)
@@ -751,38 +742,15 @@
             # Send data to connection manager dispatcher and check return value.
             # If all go right update client_snapshot and local_dir_state
             event_timestamp = self.conn_mng.dispatch_request('move', data)
-            print 'event_timestamp di "move" =', event_timestamp
+            print 'event_timestamp di "move" =', event_timestamp['server_timestamp']
             if event_timestamp:
-                self.client_snapshot[rel_dest_path] = [event_timestamp, md5]
+                self.client_snapshot[rel_dest_path] = [event_timestamp['server_timestamp'], md5]
                 # I'm sure that rel_src_path exists inside client_snapshot because i check above so i don't check pop result
                 self.client_snapshot.pop(rel_src_path)
                 self.update_local_dir_state(event_timestamp['server_timestamp'])
             else:
                 self.stop(1, 'Impossible to connect with the server. Failed during "move" operation on "{}" file'.format(
                     e.src_path))
-=======
-        # If i can't find rel_src_path inside client_snapshot there is inconsistent problem in client_snapshot!
-        if self.client_snapshot.get(rel_src_path, 'ERROR') == 'ERROR':
-            self.stop(1,
-                      'Error during move event! Impossible to find "{}" inside client_snapshot'.format(rel_dest_path))
-        md5 = self.client_snapshot[rel_src_path][1]
-        data = {'src': rel_src_path,
-                'dst': rel_dest_path,
-                'md5': md5,
-                }
-        # Send data to connection manager dispatcher and check return value.
-        # If all go right update client_snapshot and local_dir_state
-        event_timestamp = self.conn_mng.dispatch_request('move', data)
-        print 'event_timestamp di "move" =', event_timestamp['server_timestamp']
-        if event_timestamp:
-            self.client_snapshot[rel_dest_path] = [event_timestamp['server_timestamp'], md5]
-            # I'm sure that rel_src_path exists inside client_snapshot because i check above so i don't check pop result
-            self.client_snapshot.pop(rel_src_path)
-            self.update_local_dir_state(event_timestamp['server_timestamp'])
-        else:
-            self.stop(1, 'Impossible to connect with the server. Failed during "move" operation on "{}" file'.format(
-                e.src_path))
->>>>>>> ba0ab06c
 
     def on_modified(self, e):
 
@@ -794,29 +762,19 @@
                 'md5': new_md5
                 }
 
-<<<<<<< HEAD
         if self._is_shared_file(rel_path):
             # if it has modified a file tracked by shared snapshot, then force the re-download of it
             try:
                 self.shared_snapshot.pop(rel_path)
             except KeyError:
                 pass
-=======
-        # Send data to connection manager dispatcher and check return value.
-        # If all go right update client_snapshot and local_dir_state
-        event_timestamp = self.conn_mng.dispatch_request('modify', data)
-        if event_timestamp:
-            print 'event_timestamp di "modified" =', event_timestamp['server_timestamp']
-            self.client_snapshot[rel_path] = [event_timestamp['server_timestamp'], new_md5]
-            self.update_local_dir_state(event_timestamp['server_timestamp'])
->>>>>>> ba0ab06c
         else:
             # Send data to connection manager dispatcher and check return value.
             # If all go right update client_snapshot and local_dir_state
             event_timestamp = self.conn_mng.dispatch_request('modify', data)
             if event_timestamp:
-                print 'event_timestamp di "modified" =', event_timestamp
-                self.client_snapshot[rel_path] = [event_timestamp, new_md5]
+                print 'event_timestamp di "modified" =', event_timestamp['server_timestamp']
+                self.client_snapshot[rel_path] = [event_timestamp['server_timestamp'], new_md5]
                 self.update_local_dir_state(event_timestamp['server_timestamp'])
             else:
                 self.stop(1, 'Impossible to connect with the server. Failed during "delete" operation on "{}" file'.format(
@@ -827,31 +785,18 @@
         print 'start delete'
         rel_deleted_path = self.relativize_path(e.src_path)
 
-<<<<<<< HEAD
         if self._is_shared_file(rel_deleted_path):
             # if it has modified a file tracked by shared snapshot, then force the re-download of it
             try:
                 self.shared_snapshot.pop(rel_deleted_path)
             except KeyError:
                 pass
-=======
-        # Send data to connection manager dispatcher and check return value.
-        # If all go right update client_snapshot and local_dir_state
-        event_timestamp = self.conn_mng.dispatch_request('delete', {'filepath': rel_deleted_path})
-        if event_timestamp:
-            print 'event_timestamp di "delete" =', event_timestamp['server_timestamp']
-            # If i can't find rel_deleted_path inside client_snapshot there is inconsistent problem in client_snapshot!
-            if self.client_snapshot.pop(rel_deleted_path, 'ERROR') == 'ERROR':
-                print 'Error during delete event! Impossible to find "{}" inside client_snapshot'.format(
-                    rel_deleted_path)
-            self.update_local_dir_state(event_timestamp['server_timestamp'])
->>>>>>> ba0ab06c
         else:
             # Send data to connection manager dispatcher and check return value.
             # If all go right update client_snapshot and local_dir_state
             event_timestamp = self.conn_mng.dispatch_request('delete', {'filepath': rel_deleted_path})
             if event_timestamp:
-                print 'event_timestamp di "delete" =', event_timestamp
+                print 'event_timestamp di "delete" =', event_timestamp['server_timestamp']
                 # If i can't find rel_deleted_path inside client_snapshot there is inconsistent problem in client_snapshot!
                 if self.client_snapshot.pop(rel_deleted_path, 'ERROR') == 'ERROR':
                     print 'Error during delete event! Impossible to find "{}" inside client_snapshot'.format(
