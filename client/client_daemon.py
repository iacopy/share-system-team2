--- conflicted
+++ resolved
@@ -8,18 +8,16 @@
 import os
 import hashlib
 import re
-<<<<<<< HEAD
 import time
 import traceback
-=======
+
 from sys import exit as exit
->>>>>>> 0fc36679
+
 
 # we import PollingObserver instead of Observer because the deleted event
 # is not capturing https://github.com/gorakhargosh/watchdog/issues/46
 from watchdog.observers.polling import PollingObserver as Observer
 from watchdog.events import RegexMatchingEventHandler
-
 from connection_manager import ConnectionManager
 
 
