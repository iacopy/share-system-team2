#!/usr/bin/env python
# -*- coding: utf-8 -*-

import hashlib
import unittest
import os
import sys
import shutil
import json
import time
import random
import client_daemon
import test_utils
from contextlib import contextmanager

TEST_DIR = os.path.join(os.environ['HOME'], 'daemon_test')
CONFIG_DIR = os.path.join(TEST_DIR, '.PyBox')
CONFIG_FILEPATH = os.path.join(CONFIG_DIR, 'daemon_config')
LOCAL_DIR_STATE_FOR_TEST = os.path.join(CONFIG_DIR, 'local_dir_state')

TEST_SHARING_FOLDER = os.path.join(TEST_DIR, 'test_sharing_folder')

LIST_OF_TEST_FILES = [
    'file1.txt',
    'file2.txt',
    'documents/diaco.txt',
    'images/image.txt',
    'videos/video.txt',
    'folder/pysqualo.txt',
    'folder2/paolo.txt',
    'folder3/luca.txt',
    'folder4/roxana.txt',
    'folder5/fabrizio.txt',
    'folder6/iacopy.txt',
]

LIST_OF_TEST_SHARED_FILES = [
    'shared/user1/file1.txt',
    'shared/user1/file2.dat',
    'shared/pysqualo/file1.txt',
    'shared/jacopyno/file2.dat',
    'shared/milly/folder/file.txt',
    'shared/millino/folder/filefile.dat',
    'shared/millito/jacopo.txt',
    'shared/utente/graphics.psd',

]

base_dir_tree = {}
shared_files_dir_tree = {}

TEST_CFG = {
    "local_dir_state_path": LOCAL_DIR_STATE_FOR_TEST,
    "sharing_path": TEST_SHARING_FOLDER,
    "cmd_address": "localhost",
    "cmd_port": 60001,
    "api_suffix": "/API/V1/",
    # no server_address to be sure
    "server_address": "",
    "user": "user",
    "pass": "pass",
    "activate": True,
}

# Test-user account details
USR, PW = 'user@mail.com', 'Mail_85'


class FakeEvent(object):
    """
    Fake Event Object.
    It has the same data structure
    """
    def __init__(self, src, dest=None):
        self.src_path = src
        self.dest_path = dest


class FakeConnMgr(object):
    """
    Fake Command manager used to test the server calls
    """
    def __init__(self):
        self.data = {'server_timestamp': timestamp_generator()}

    def dispatch_request(self, command, args=None):
        if command == 'download':
            return True
        return self.data


def fake_hash_file(file_path, chunk_size=1024):
    return 'test'


def fake_search_md5(searched_md5):
    return None


def timestamp_generator():
    timestamp_generator.__test__ = False
    return long(time.time()*10000)


def create_base_dir_tree(list_of_files=LIST_OF_TEST_FILES):
    global base_dir_tree
    base_dir_tree = {}
    for path in list_of_files:
        time_stamp = timestamp_generator()
        md5 = hashlib.md5(path).hexdigest()
        base_dir_tree[path] = [time_stamp, md5]


def create_shared_files_dir_tree(files=LIST_OF_TEST_SHARED_FILES):
    global shared_files_dir_tree
    shared_files_dir_tree = {}
    for path in files:
        time_stamp = timestamp_generator()
        md5 = hashlib.md5(path).hexdigest()
        shared_files_dir_tree[path] = [time_stamp, md5]


def create_environment():
    if not os.path.exists(TEST_DIR):
        os.makedirs(CONFIG_DIR)
        os.mkdir(TEST_SHARING_FOLDER)

    with open(CONFIG_FILEPATH, 'w') as f:
            json.dump(TEST_CFG, f, skipkeys=True, ensure_ascii=True, indent=4)


def create_files(dir_tree):

    for path in dir_tree:
        file_path = os.path.join(TEST_SHARING_FOLDER, path)
        dirname = os.path.dirname(file_path)
        if not os.path.exists(dirname):
            os.makedirs(dirname)
        with open(file_path, 'w') as f:
            f.write(file_path)


def destroy_folder():
    shutil.rmtree(TEST_DIR)


def fake_make_move(self, src, dst, timestamp):

    self.operation_happened = "move: src "+src+" dst: "+dst
    return True


def fake_make_copy(self, src, dst, timestamp):

    self.operation_happened = "copy: src "+src+" dst: "+dst
    return True


def fake_set_cmdmanager_response(socket, message):
    response = {'message': message}
    response_packet = json.dumps(response)
    return response_packet


class TestClientDaemon(unittest.TestCase):

    def setUp(self):
        create_environment()
        create_base_dir_tree()
        create_shared_files_dir_tree()
        self.daemon = client_daemon.Daemon(CONFIG_FILEPATH, TEST_SHARING_FOLDER)
        self.daemon.operation_happened = 'initial'
        self.daemon.create_observer()
        self.daemon.observer.start()

    def tearDown(self):
        global base_dir_tree, shared_files_dir_tree
        base_dir_tree = {}
<<<<<<< HEAD
        shared_files_dir_tree = {}
=======
        self.daemon.observer.stop()
        self.daemon.observer.join()
>>>>>>> ba0ab06c
        destroy_folder()

    def test__build_directory(self):
        """
        Create directory
        :return: boolean value, True is created or already existent
        """
        self.assertTrue(self.daemon._build_directory('cartella_di_prova'))
        self.assertTrue(self.daemon._build_directory('cartella_di_prova'))

    def test__build_directory_in_forbidend_path(self):
        """
        Create directory in forbiden path
        :return:boolean value, False if the path is not allowed
        """
        self.assertFalse(self.daemon._build_directory('/cartella_di_prova'))

    def test_update_cfg(self):
        """
        Test updating cfg with this_is_test_value
        """
        self.daemon.cfg['this_is_test_value'] = True
        self.daemon.update_cfg()
        with open(self.daemon.CONFIG_FILEPATH, 'r') as cfg:
            self.assertTrue(json.load(cfg)['this_is_test_value'])

    def test__create_cfg_with_default_configuration(self):
        """
        Test cfg creation with default configuration.
        """
        # Set manually the configuration
        os.remove(CONFIG_FILEPATH)
        client_daemon.Daemon.CONFIG_DIR = CONFIG_DIR
        client_daemon.Daemon.CONFIG_FILEPATH = CONFIG_FILEPATH
        client_daemon.Daemon.DEF_CONF['local_dir_state_path'] = LOCAL_DIR_STATE_FOR_TEST
        client_daemon.Daemon.DEF_CONF['sharing_path'] = TEST_SHARING_FOLDER

        # Load configuration from default
        self.daemon.cfg = self.daemon._create_cfg(CONFIG_FILEPATH, TEST_SHARING_FOLDER)

        self.assertEqual(self.daemon.CONFIG_FILEPATH, CONFIG_FILEPATH)
        self.assertEqual(self.daemon.CONFIG_DIR, CONFIG_DIR)
        self.assertEqual(self.daemon.cfg['local_dir_state_path'], LOCAL_DIR_STATE_FOR_TEST)
        self.assertEqual(self.daemon.cfg['sharing_path'], TEST_SHARING_FOLDER)

    def test__create_cfg_with_custom_sharing_path(self):
        """
        Test cfg creation with custom sharing folder.
        """
        # Set manually the configuration
        os.remove(CONFIG_FILEPATH)
        client_daemon.Daemon.CONFIG_DIR = CONFIG_DIR
        client_daemon.Daemon.CONFIG_FILEPATH = CONFIG_FILEPATH
        client_daemon.Daemon.DEF_CONF['local_dir_state_path'] = LOCAL_DIR_STATE_FOR_TEST
        new_sharing_path = os.path.join(CONFIG_DIR, 'new_sharing_path')

        # Load custom configuration
        self.daemon.cfg = self.daemon._create_cfg(CONFIG_FILEPATH, new_sharing_path)

        self.assertEqual(self.daemon.cfg['sharing_path'], new_sharing_path)

    def test__create_cfg(self):
        """
        Test create cfg file with test options.
        The cfg is already created during setup, i will test the result is right.
        """
        self.assertEqual(self.daemon.CONFIG_DIR, CONFIG_DIR)
        self.assertEqual(self.daemon.CONFIG_FILEPATH, CONFIG_FILEPATH)
        self.assertEqual(self.daemon.cfg['local_dir_state_path'], LOCAL_DIR_STATE_FOR_TEST)
        self.assertEqual(self.daemon.cfg['sharing_path'], TEST_SHARING_FOLDER)

    def test__create_cfg_in_forbiden_path(self):
        """
        Test creation of cfg and cfg directory in forbidden path.
        """
        forbidden_path = '/forbiden_path/cfg_file'
        self.assertRaises(SystemExit, self.daemon._create_cfg, cfg_path=forbidden_path, sharing_path=TEST_SHARING_FOLDER)

    def test__init_sharing_path_with_default_configuration(self):
        """
        Test initialization of sharing folder with default configuration.
        """
        # Set manually the configuration
        shutil.rmtree(TEST_SHARING_FOLDER)
        client_daemon.Daemon.DEF_CONF['sharing_path'] = TEST_SHARING_FOLDER

        # Initialize configuration from default
        self.daemon._init_sharing_path(sharing_path=TEST_SHARING_FOLDER)

        with open(CONFIG_FILEPATH, 'r') as cfg:
            saved_sharing_path = json.load(cfg)['sharing_path']
        self.assertEqual(self.daemon.cfg['sharing_path'], saved_sharing_path, TEST_SHARING_FOLDER)

    def test__init_sharing_path_with_customization_folder(self):
        """
        Test Initialization of sharing folder done with customization.
        I can test this with customization happens by create_environment() during setUp.
        """
        #Create new sharing_path
        new_sharing_path= os.path.join(TEST_SHARING_FOLDER, 'test_sharing')

        # Initialize configuration with custom sharing_path
        self.daemon._init_sharing_path(sharing_path=new_sharing_path)

        with open(CONFIG_FILEPATH, 'r') as cfg:
            saved_sharing_path = json.load(cfg)['sharing_path']
        self.assertEqual(self.daemon.cfg['sharing_path'], saved_sharing_path, TEST_SHARING_FOLDER)

    def test__init_sharing_path_with_forbidden_path(self):
        """
        Test Initialization of sharing folder done with forbidden_path.
        """
        forbidden_path = '/forbidden_path/sharing_folder'
        self.assertRaises(SystemExit, self.daemon._init_sharing_path, forbidden_path)

    def test_load_cfg_with_existent_cfg(self):
        """
        This test can be done with created test environment.
        """
        self.assertEqual(self.daemon.cfg, TEST_CFG)

    def test_load_cfg_with_customization_cfg(self):
        """
        Test loading of cfg file done with customization cfg.
        """
        old_cfg = self.daemon.cfg
        os.remove(CONFIG_FILEPATH)
        self.daemon._load_cfg(cfg_path=CONFIG_FILEPATH, sharing_path=None)
        self.assertEqual(self.daemon.cfg, old_cfg)

    def test_load_cfg_from_broken_file(self):
        """
        This test load broken config file.
        We expect that default configuration is writen on file and loaded.
        """
        broken_json = '{"local_dir_state_path": LOCAL_DIR_STATE_FOR_TEST, "sharing_path": TEST_SHARING_FOLDER'

        # I expect some customize configuration is loaded
        with open(CONFIG_FILEPATH, 'w') as broken_cfg:
            broken_cfg.write(broken_json)

        self.assertNotEqual(self.daemon.cfg, client_daemon.Daemon.DEF_CONF)
        # Loading of broken_cfg
        self.daemon.cfg = self.daemon._load_cfg(cfg_path=CONFIG_FILEPATH, sharing_path=None)

        # Check what is written to the file after load, i expect that broken file is overwrited with default configuration
        with open(CONFIG_FILEPATH, 'r') as created_file:
            loaded_config = json.load(created_file)
        for cfg_line in loaded_config:
            self.assertEqual(self.daemon.cfg[cfg_line], loaded_config[cfg_line], client_daemon.Daemon.DEF_CONF[cfg_line])

    def test_load_cfg_with_missing_key(self):
        """
        This test load file cfg with missing key.
        We expect default configuration will be written on file and loaded.
        """

        # I expect some customize configuration is loaded
        missing_key_cfg = {"local_dir_state_path": 'error_value', 'missing_key': False}
        with open(CONFIG_FILEPATH, 'w') as cfg:
            json.dump(missing_key_cfg, cfg)

        self.assertNotEqual(self.daemon.cfg, client_daemon.Daemon.DEF_CONF)
        # Loading of cfg with missing key
        self.daemon.cfg = self.daemon._load_cfg(cfg_path=CONFIG_FILEPATH, sharing_path=None)

        # Check what is written to the file after load, i expect that cfg is overwrited with default configuration
        with open(CONFIG_FILEPATH, 'r') as created_file:
            loaded_config = json.load(created_file)
        for cfg_line in loaded_config:
            self.assertEqual(self.daemon.cfg[cfg_line], loaded_config[cfg_line], client_daemon.Daemon.DEF_CONF[cfg_line])
        # Check configuration inside missing_key_cfg is not written with default_cfg
        self.assertNotEqual(missing_key_cfg['local_dir_state_path'], self.daemon.cfg['local_dir_state_path'])
        self.assertNotIn('missing_key', self.daemon.cfg)

    def test_load_cfg_with_unexistent_path(self):
        """
        Test load_cfg with cfg_path of unexistent file.
        I expect default cfg is loaded.
        """

        os.remove(CONFIG_FILEPATH)

        self.assertNotEqual(self.daemon.cfg, client_daemon.Daemon.DEF_CONF)
        # Loading unexistent cfg
        self.daemon.cfg = self.daemon._load_cfg(cfg_path=CONFIG_FILEPATH, sharing_path=None)

        # Check what is written to the file after load, i expect that cfg is overwrited with default configuration
        with open(CONFIG_FILEPATH, 'r') as created_file:
            loaded_config = json.load(created_file)
        for cfg_line in loaded_config:
            self.assertEqual(self.daemon.cfg[cfg_line], loaded_config[cfg_line], client_daemon.Daemon.DEF_CONF[cfg_line])

    def test_md5_of_client_snapshot(self):
        """
        Test MD5_OF_CLIENT_SNAPSHOT: Check the global_md5_method
        :return:
        """

        time_stamp = timestamp_generator()
        self.daemon.client_snapshot = base_dir_tree.copy()

        md5hash = hashlib.md5()

        for path, time_md5 in sorted(self.daemon.client_snapshot.iteritems()):
            # extract md5 from tuple. we don't need hexdigest it's already md5

            md5hash.update(time_md5[1])
            md5hash.update(path)

        self.daemon.md5_of_client_snapshot()
        self.assertEqual(md5hash.hexdigest(), self.daemon.md5_of_client_snapshot())

    def test_is_directory_not_modified(self):

        self.daemon.client_snapshot = base_dir_tree.copy()

        self.daemon.update_local_dir_state(timestamp_generator())

        old_global_md5 = self.daemon.local_dir_state['global_md5']

        is_dir_modified_result = self.daemon._is_directory_modified()

        test_md5 = self.daemon.local_dir_state['global_md5']

        print self.daemon.local_dir_state

        self.assertFalse(is_dir_modified_result)
        self.assertEqual(old_global_md5, test_md5)

    def test_md5_of_client_snapshot_added_file(self):
        """
        Test MD5_OF_CLIENT_SNAPSHOT: Check the global_md5_method when i have update the client_snapshot
        :return:
        """

        time_stamp = timestamp_generator()
        self.daemon.client_snapshot = base_dir_tree.copy()
        old_global_md5 = self.daemon.md5_of_client_snapshot()
        self.daemon.client_snapshot['filepath'] = [time_stamp, '10924784659832']

        self.assertNotEqual(old_global_md5, self.daemon.md5_of_client_snapshot())
        self.assertEqual(self.daemon.md5_of_client_snapshot(), self.daemon.md5_of_client_snapshot())

    def test_save_local_dir_state(self):
        """
        Test LOCAL_DIR_STATE:  Test that the local_dir_state saved is equal to the loaded
        :return:
        """
        time_stamp = timestamp_generator()
        self.daemon.client_snapshot = base_dir_tree.copy()
        self.daemon.update_local_dir_state(time_stamp)
        self.daemon.load_local_dir_state()

        self.assertEqual(self.daemon.local_dir_state['global_md5'], self.daemon.md5_of_client_snapshot(), msg="The global_md5 i save is the save i load")
        self.assertEqual(self.daemon.local_dir_state['last_timestamp'], time_stamp, msg="The timestamp i save is the save i load")

    ####################### DIRECTORY NOT MODIFIED #####################################
    def test_sync_process_move_on_server(self):

        """
        Test SYNC: Test only the calling of _make_move by _sync_process, server_timestamp > client_timestamp
        Directory NOT modified
        """

        # Overriding sync methods of Class Daemon
        client_daemon.Daemon._make_move_on_client = fake_make_move

        server_timestamp = timestamp_generator()

        # server tree and client tree starting with the same situation
        server_dir_tree = base_dir_tree.copy()
        self.daemon.client_snapshot = base_dir_tree.copy()

        old_global_md5_client = self.daemon.md5_of_client_snapshot()

        # client timestamp < server_timestamp
        self.daemon.local_dir_state = {'last_timestamp': server_timestamp - 4, 'global_md5': old_global_md5_client}

        # Added to copy of file1.txt
        timestamp_and_md5_of_copied_file = server_dir_tree.pop('file1.txt')
        server_dir_tree['move_folder/file1.txt'] = timestamp_and_md5_of_copied_file

        # the src and destination of the file moved
        src = 'file1.txt'
        dst = 'move_folder/file1.txt'

        self.assertEqual(self.daemon._sync_process(server_timestamp, server_dir_tree), [])
        self.assertEqual(self.daemon.operation_happened, 'move: src '+src+' dst: '+dst)

    def test_sync_process_copy_on_server(self):
        """
        Test SYNC: Test only calling of _make_copy by sync, server_timestamp > client_timestamp
        Directory NOT modified
        """

        # Overriding sync methods
        client_daemon.Daemon._make_copy_on_client = fake_make_copy

        server_timestamp = timestamp_generator()

        # server tree and client tree starting with the same situation
        server_dir_tree = base_dir_tree.copy()
        self.daemon.client_snapshot = base_dir_tree.copy()

        old_global_md5_client = self.daemon.md5_of_client_snapshot()

        # client timestamp < server_timestamp
        self.daemon.local_dir_state = {'last_timestamp': server_timestamp - 4, 'global_md5': old_global_md5_client}

        # Added to copy of file1.txt
        timestamp_and_md5_of_copied_file = server_dir_tree['file1.txt']
        server_dir_tree['copy_folder/file1.txt'] = timestamp_and_md5_of_copied_file

        # the src and destination of the file copied
        src = 'file1.txt'
        dst = 'copy_folder/file1.txt'

        self.assertEqual(self.daemon._sync_process(server_timestamp, server_dir_tree), [])
        self.assertEqual(self.daemon.operation_happened, 'copy: src '+src+' dst: '+dst)

    def test_sync_process_new_on_server(self):
        """
        Test SYNC: New file on server, server_timestamp > client_timestamp
        Directory NOT MODIFIED
        """

        server_timestamp = timestamp_generator()

        # server tree and client tree are the same here
        server_dir_tree = base_dir_tree.copy()
        self.daemon.client_snapshot = base_dir_tree.copy()

        old_global_md5_client = self.daemon.md5_of_client_snapshot()

        # client_timestamp < server_timestamp
        self.daemon.local_dir_state = {'last_timestamp': server_timestamp - 1, 'global_md5': old_global_md5_client}

        # After that new file on server
        server_dir_tree.update({'new_file_on_server.txt': (server_timestamp, '98746548972341')})

        new_global_md5_client = self.daemon.md5_of_client_snapshot()

        self.assertEqual(self.daemon._sync_process(server_timestamp, server_dir_tree),
                         [('download', 'new_file_on_server.txt')])
        # Local Directory is NOT MODIFIED
        self.assertEqual(new_global_md5_client, old_global_md5_client)

    ####################### TEST MOVE and COPY ON CLIENT ##############################

    def test_make_copy_function(self):
        """
        Test _MAKE_COPY: test the COPY function when the DST NOT EXISTS
        :return:
        """

        create_base_dir_tree(['file1.txt'])
        self.daemon.client_snapshot = base_dir_tree.copy()
        server_timestamp = timestamp_generator()
        # Create the files in client_snapshot / base_dir_tree
        create_files(self.daemon.client_snapshot)

        file_to_copy = 'file1.txt'
        dst_file_of_copy = 'fake2/copy_file1.txt'

        md5_before_copy = self.daemon.md5_of_client_snapshot()
        self.assertEqual(self.daemon._make_copy_on_client(file_to_copy, dst_file_of_copy, server_timestamp), True)

        self.assertIn('fake2/copy_file1.txt', self.daemon.client_snapshot)
        self.assertEqual(self.daemon.local_dir_state['last_timestamp'], server_timestamp)
        self.assertNotEqual(self.daemon.local_dir_state['global_md5'], md5_before_copy)

    def test_make_copy_not_src(self):
        """
        Test _MAKE_COPY: test the COPY function when the SRC NOT EXISTS
        :return:
        """

        create_base_dir_tree([])
        self.daemon.client_snapshot = base_dir_tree.copy()

        # Create the files in client_snapshot / base_dir_tree

        create_files(self.daemon.client_snapshot)
        server_timestamp = timestamp_generator()
        md5_before_copy = self.daemon.md5_of_client_snapshot()

        # Initialize local_dir_state
        self.daemon.local_dir_state['last_timestamp'] = server_timestamp - 5
        self.daemon.local_dir_state['global_md5'] = md5_before_copy

        file_to_be_move_not_exists = 'i_do_not_exist.txt'
        dst_file_that_not_exists = 'fake2/move_file1.txt'

        self.assertEqual(
            self.daemon._make_copy_on_client(file_to_be_move_not_exists, dst_file_that_not_exists, server_timestamp), False)
        self.assertNotIn('fake2/move_file1.txt', self.daemon.client_snapshot)

        # if copy fail local dir state must be unchanged
        self.assertEqual(self.daemon.local_dir_state['last_timestamp'], server_timestamp - 5)
        self.assertEqual(self.daemon.local_dir_state['global_md5'], md5_before_copy)

    def test_make_move_function(self):
        """
        Test _MAKE_MOVE: test if a destination path doesn't exists when the function is making a MOVE
        :expect value: True
        """
        create_base_dir_tree(['file1.txt'])
        self.daemon.client_snapshot = base_dir_tree.copy()
        server_timestamp = timestamp_generator()
        # Create the files in client_snapshot / base_dir_tree

        create_files(self.daemon.client_snapshot)
        md5_before_move = self.daemon.md5_of_client_snapshot()

        file_to_move_exists = 'file1.txt'
        dst_file_that_not_exists = 'fake2/move_file1.txt'

        self.assertEqual(
            self.daemon._make_move_on_client(file_to_move_exists, dst_file_that_not_exists, server_timestamp), True)
        self.assertNotIn(file_to_move_exists, self.daemon.client_snapshot)
        self.assertIn(dst_file_that_not_exists, self.daemon.client_snapshot)

        # test local dir state after movement
        self.assertEqual(self.daemon.local_dir_state['last_timestamp'], server_timestamp)
        self.assertNotEqual(self.daemon.local_dir_state['global_md5'], md5_before_move)

    def test_make_move_function_not_src(self):
        """
        Test _MAKE_MOVE: test the MOVE function when the SRC NOT EXISTS
        :expect value: False
        """
        self.daemon.client_snapshot = base_dir_tree.copy()

        # Create the files in client_snapshot / base_dir_tree

        create_files(self.daemon.client_snapshot)
        server_timestamp = timestamp_generator()

        # Initialize local_dir_state
        self.daemon.local_dir_state['last_timestamp'] = server_timestamp - 5
        self.daemon.local_dir_state['global_md5'] = self.daemon.md5_of_client_snapshot()

        file_to_be_move_not_exists = 'i_do_not_exist.txt'
        dst_file_that_not_exists = 'fake2/move_file1.txt'

        self.assertEqual(
            self.daemon._make_move_on_client(file_to_be_move_not_exists, dst_file_that_not_exists, server_timestamp), False)

        # test local dir state after movement
        self.assertEqual(self.daemon.local_dir_state['last_timestamp'], server_timestamp - 5)
        self.assertEqual(self.daemon.local_dir_state['global_md5'], self.daemon.md5_of_client_snapshot())

    def test_make_move_function_not_dst(self):
        """
        Test _MAKE_MOVE: test the MOVE function when the DST EXISTS
        :return:
        """

        create_base_dir_tree(['file1.txt', 'move_folder/file1.txt'])
        self.daemon.client_snapshot = base_dir_tree.copy()

        # Create the files in client_snapshot / base_dir_tree
        create_files(self.daemon.client_snapshot)
        server_timestamp = timestamp_generator()
        file_to_move = 'file1.txt'
        dst_file_exists = 'move_folder/file1.txt'

        self.assertEqual(self.daemon._make_move_on_client(file_to_move, dst_file_exists, server_timestamp), True)

    ####################### DIRECTORY MODIFIED #####################################
    def test_sync_process_new_on_both(self):
        """
        Test SYNC: new file on server, new on client, server_timestamp > client_timestamp
        Directory modified
        """

        server_timestamp = timestamp_generator()

        # server tree and client tree are the same
        server_dir_tree = base_dir_tree.copy()
        self.daemon.client_snapshot = base_dir_tree.copy()

        old_global_md5_client = self.daemon.md5_of_client_snapshot()

        # Daemon timestamp < server_timestamp
        self.daemon.local_dir_state = {'last_timestamp': server_timestamp - 1, 'global_md5': old_global_md5_client}

        # After that new file on server and new on client
        self.daemon.client_snapshot.update({'new_file_on_client.txt': (server_timestamp, '321456879')})
        server_dir_tree.update({'new_file_on_server.txt': (server_timestamp, '98746548972341')})

        new_global_md5_client = self.daemon.md5_of_client_snapshot()

        self.assertEqual(self.daemon._sync_process(server_timestamp, server_dir_tree),
                         [('download', 'new_file_on_server.txt'), ('upload', 'new_file_on_client.txt')]
                        )

        # Local Directory is MODIFIED
        self.assertNotEqual(new_global_md5_client, old_global_md5_client)

    def test_sync_process_modified_on_both(self):

        """
        Test SYNC: modified file on server, modified same file on client, server_timestamp > client_timestamp
        Directory modified
        """

        server_timestamp = timestamp_generator()

        # server tree and client tree starting with the same situation
        server_dir_tree = base_dir_tree.copy()
        self.daemon.client_snapshot = base_dir_tree.copy()

        old_global_md5_client = self.daemon.md5_of_client_snapshot()

        # Daemon timestamp < server_timestamp
        self.daemon.local_dir_state = {'last_timestamp': server_timestamp - 1, 'global_md5': old_global_md5_client}

        # After that there will be modified file on server and modified same file on client.
        # Client file have to win for time_stamp
        self.daemon.client_snapshot['file.txt'] = (server_timestamp, '321456879')
        server_dir_tree['file.txt'] = (server_timestamp - 4, '987456321')

        new_global_md5_client = self.daemon.md5_of_client_snapshot()

        self.assertEqual(self.daemon._sync_process(server_timestamp, server_dir_tree),
                         [('modify', 'file.txt')]
                        )

        # Local Directory is MODIFIED
        self.assertNotEqual(new_global_md5_client, old_global_md5_client)

<<<<<<< HEAD
########################SHARED FILES TESTING#####################################################################
    def test__read_only_shared_folder_new_file(self):
        """
        Test SYNC: Test the case when the user create a new file in a shared path (read-only)
        it must ignore the tracking of file and it mustn't synchronize with the server
        """

        #setup the mock

        server_timestamp = timestamp_generator()

        # server tree and client tree starting with the same situation
        server_dir_tree = shared_files_dir_tree.copy()
        server_dir_tree.update(base_dir_tree.copy())
        self.daemon.shared_snapshot = shared_files_dir_tree.copy()
        self.daemon.client_snapshot = base_dir_tree.copy()

        old_global_md5_client = self.daemon.md5_of_client_snapshot()

        # client timestamp = server_timestamp
        self.daemon.local_dir_state = {'last_timestamp': server_timestamp, 'global_md5': old_global_md5_client}

        new_file_path = os.path.join(TEST_SHARING_FOLDER, 'shared/test/new_file.txt')
        event = FakeEvent(new_file_path)
        self.daemon.conn_mng = FakeConnMgr()
        self.daemon.search_md5 = fake_search_md5
        self.daemon.hash_file = fake_hash_file

        # test
        self.daemon.on_created(event)

        self.assertEqual(self.daemon.shared_snapshot, shared_files_dir_tree)
        self.assertEqual(self.daemon.client_snapshot, base_dir_tree)

    def test__read_only_shared_folder_move_file_from_shared_to_not_shared(self):
        """
        Test SYNC: Test the case when the user moves a file from a shared path to a not shared path (read-only)

        """

        #setup the mock

        server_timestamp = timestamp_generator()

        # server tree and client tree starting with the same situation
        server_dir_tree = shared_files_dir_tree.copy()
        server_dir_tree.update(base_dir_tree.copy())
        self.daemon.shared_snapshot = shared_files_dir_tree.copy()
        self.daemon.client_snapshot = base_dir_tree.copy()

        old_global_md5_client = self.daemon.md5_of_client_snapshot()

        # client timestamp = server_timestamp
        self.daemon.local_dir_state = {'last_timestamp': server_timestamp, 'global_md5': old_global_md5_client}

        source_file_path = os.path.join(TEST_SHARING_FOLDER, 'shared/user1/file1.txt')
        dest_file_path = os.path.join(TEST_SHARING_FOLDER, 'new_file.txt')
        event = FakeEvent(source_file_path, dest_file_path)
        self.daemon.conn_mng = FakeConnMgr()
        self.daemon.hash_file = fake_hash_file

        # test
        expected_shared_snapshop = self.daemon.shared_snapshot.copy()
        expected_shared_snapshop.pop('shared/user1/file1.txt')

        self.daemon.on_moved(event)

        self.assertEqual(self.daemon.shared_snapshot, expected_shared_snapshop)
        self.assertIn('new_file.txt', self.daemon.client_snapshot)

    def test__read_only_shared_folder_move_file_from_shared_to_shared(self):
        """
        Test SYNC: Test the case when the user moves a file from a shared path to a shared path (read-only)

        """

        # setup the mock

        server_timestamp = timestamp_generator()

        # server tree and client tree starting with the same situation
        server_dir_tree = shared_files_dir_tree.copy()
        server_dir_tree.update(base_dir_tree.copy())
        self.daemon.shared_snapshot = shared_files_dir_tree.copy()
        self.daemon.client_snapshot = base_dir_tree.copy()

        old_global_md5_client = self.daemon.md5_of_client_snapshot()

        # client timestamp = server_timestamp
        self.daemon.local_dir_state = {'last_timestamp': server_timestamp, 'global_md5': old_global_md5_client}

        source_file_path = os.path.join(TEST_SHARING_FOLDER, 'shared/user1/file1.txt')
        dest_file_path = os.path.join(TEST_SHARING_FOLDER, 'shared/test/new_file.txt')
        event = FakeEvent(source_file_path, dest_file_path)
        self.daemon.conn_mng = FakeConnMgr()
        self.daemon.hash_file = fake_hash_file

        # test the case the dest_file_path it' a new path
        self.daemon.on_moved(event)

        expected_shared_snapshop = shared_files_dir_tree.copy()
        expected_shared_snapshop.pop('shared/user1/file1.txt')

        self.assertEqual(self.daemon.shared_snapshot, expected_shared_snapshop)
        self.assertEqual(self.daemon.client_snapshot, base_dir_tree)


        # setup the mock
        source_file_path = os.path.join(TEST_SHARING_FOLDER, 'shared/user1/file1.txt')
        dest_file_path = os.path.join(TEST_SHARING_FOLDER, 'shared/millino/folder/filefile.dat')
        event = FakeEvent(source_file_path, dest_file_path)
        self.daemon.conn_mng = FakeConnMgr()
        self.daemon.hash_file = fake_hash_file

        # test the case the dest_file_path already exist so it means that old file is modified
        self.daemon.on_moved(event)

        expected_shared_snapshop = shared_files_dir_tree.copy()
        expected_shared_snapshop.pop('shared/user1/file1.txt')
        expected_shared_snapshop.pop('shared/millino/folder/filefile.dat')

        self.assertEqual(self.daemon.shared_snapshot, expected_shared_snapshop)
        self.assertEqual(self.daemon.client_snapshot, base_dir_tree)

    def test__read_only_shared_folder_move_file_from_not_shared_to_shared(self):
        """
        Test SYNC: Test the case when the user moves a file from a not shared path to a shared path (read-only)

        """

        # setup the mock

        server_timestamp = timestamp_generator()

        # server tree and client tree starting with the same situation
        server_dir_tree = shared_files_dir_tree.copy()
        server_dir_tree.update(base_dir_tree.copy())
        self.daemon.shared_snapshot = shared_files_dir_tree.copy()
        self.daemon.client_snapshot = base_dir_tree.copy()

        old_global_md5_client = self.daemon.md5_of_client_snapshot()

        # client timestamp = server_timestamp
        self.daemon.local_dir_state = {'last_timestamp': server_timestamp, 'global_md5': old_global_md5_client}

        source_file_path = os.path.join(TEST_SHARING_FOLDER, 'file1.txt')
        dest_file_path = os.path.join(TEST_SHARING_FOLDER, 'shared/test/new_file.txt')
        event = FakeEvent(source_file_path, dest_file_path)
        self.daemon.conn_mng = FakeConnMgr()
        self.daemon.hash_file = fake_hash_file

        # test the case the dest_file_path it' a new path
        self.daemon.on_moved(event)

        expected_client_snapshop = base_dir_tree.copy()
        expected_client_snapshop.pop('file1.txt')

        self.assertEqual(self.daemon.client_snapshot, expected_client_snapshop)
        self.assertEqual(self.daemon.shared_snapshot, shared_files_dir_tree)


        # setup the mock
        source_file_path = os.path.join(TEST_SHARING_FOLDER, 'file1.txt')
        dest_file_path = os.path.join(TEST_SHARING_FOLDER, 'shared/millino/folder/filefile.dat')
        event = FakeEvent(source_file_path, dest_file_path)
        self.daemon.conn_mng = FakeConnMgr()
        self.daemon.hash_file = fake_hash_file

        # test the case the dest_file_path already exist so it means that old file is modified
        self.daemon.on_moved(event)

        expected_shared_snapshop = shared_files_dir_tree.copy()
        expected_shared_snapshop.pop('shared/millino/folder/filefile.dat')
        expected_client_snapshop = base_dir_tree.copy()
        expected_client_snapshop.pop('file1.txt')

        self.assertEqual(self.daemon.shared_snapshot, expected_shared_snapshop)
        self.assertEqual(self.daemon.client_snapshot, expected_client_snapshop)

    def test__read_only_shared_folder_file_modified(self):
        """
        Test SYNC: Test the case when the user modify a file in shared folder

        """

        # setup the mock

        server_timestamp = timestamp_generator()

        # server tree and client tree starting with the same situation
        server_dir_tree = shared_files_dir_tree.copy()
        server_dir_tree.update(base_dir_tree.copy())
        self.daemon.shared_snapshot = shared_files_dir_tree.copy()
        self.daemon.client_snapshot = base_dir_tree.copy()

        old_global_md5_client = self.daemon.md5_of_client_snapshot()

        # client timestamp = server_timestamp
        self.daemon.local_dir_state = {'last_timestamp': server_timestamp, 'global_md5': old_global_md5_client}

        source_file_path = os.path.join(TEST_SHARING_FOLDER, 'shared/user1/file1.txt')
        event = FakeEvent(source_file_path)

        self.daemon.conn_mng = FakeConnMgr()
        self.daemon.hash_file = fake_hash_file

        # test
        self.daemon.on_modified(event)

        expected_shared_snapshop = shared_files_dir_tree.copy()
        expected_shared_snapshop.pop('shared/user1/file1.txt')

        self.assertEqual(self.daemon.client_snapshot, base_dir_tree)
        self.assertEqual(self.daemon.shared_snapshot, expected_shared_snapshop)

    def test__read_only_shared_folder_file_deleted(self):
        """
        Test SYNC: Test the case when the user removes a file from shared folder

        """

        # setup the mock

        server_timestamp = timestamp_generator()

        # server tree and client tree starting with the same situation
        server_dir_tree = shared_files_dir_tree.copy()
        server_dir_tree.update(base_dir_tree.copy())
        self.daemon.shared_snapshot = shared_files_dir_tree.copy()
        self.daemon.client_snapshot = base_dir_tree.copy()

        old_global_md5_client = self.daemon.md5_of_client_snapshot()

        # client timestamp = server_timestamp
        self.daemon.local_dir_state = {'last_timestamp': server_timestamp, 'global_md5': old_global_md5_client}

        source_file_path = os.path.join(TEST_SHARING_FOLDER, 'shared/user1/file1.txt')
        event = FakeEvent(source_file_path)

        self.daemon.conn_mng = FakeConnMgr()
        self.daemon.hash_file = fake_hash_file

        # test
        self.daemon.on_deleted(event)

        expected_shared_snapshop = shared_files_dir_tree.copy()
        expected_shared_snapshop.pop('shared/user1/file1.txt')

        self.assertEqual(self.daemon.client_snapshot, base_dir_tree)
        self.assertEqual(self.daemon.shared_snapshot, expected_shared_snapshop)

=======
    def test_sync_process_delete(self):
        """
        Test SYNC: New file on server, server_timestamp > client_timestamp
        but file_timestamp < client_timestamp
        Directory MODIFIED
        """

        # only file that i really need
        create_base_dir_tree(['file_test_delete.txt', 'file_mp3_test_delete.mp3'])
        server_timestamp = timestamp_generator()

        # Server and client are the same
        self.daemon.client_snapshot = base_dir_tree.copy()
        server_dir_tree = base_dir_tree.copy()

        # client timestamp < server timestamp
        self.daemon.local_dir_state['last_timestamp'] = server_timestamp - 1
        # directory modified
        self.daemon.local_dir_state['global_md5'] = 'md5diversodaquelloeffettivo'

        # file_timestamp < client_timestamp
        server_dir_tree.update({'new_file': (server_timestamp - 2, 'md5md6jkshkfv')})
        self.assertEqual(
            self.daemon._sync_process(server_timestamp, server_dir_tree),
            [('delete', 'new_file')])

    def test_sync_process_ts_equal(self):
        """
        Test SYNC: server_timestamp == client_timestamp
        local dir is MODIFIED
        files in server but not in client: delete on server
        """

        create_base_dir_tree(['file_test.txt'])
        server_timestamp = timestamp_generator()

        # Server and client are the same
        self.daemon.client_snapshot = base_dir_tree.copy()
        server_dir_tree = base_dir_tree.copy()

        # server ts and client ts are the same
        self.daemon.local_dir_state['last_timestamp'] = server_timestamp
        # directory not modified
        self.daemon.local_dir_state['global_md5'] = self.daemon.md5_of_client_snapshot()

        # dir is now modified with this two operations
        self.daemon.client_snapshot['file.txt'] = (server_timestamp -1, '321456879')
        self.daemon.client_snapshot['file_test.txt'] = (server_timestamp -1, '123654789')

        # add a file with timestamp < client_timestamp
        server_dir_tree.update({'new_file_on_server': (server_timestamp - 2, 'md5md6jkshkfv')})

        # files in server but not in client,
        # local_dir is modified,
        # client_ts == server_ts
        # test the delete of new_file_on_server
        self.assertEqual(self.daemon._sync_process(server_timestamp, server_dir_tree),
            [('delete', 'new_file_on_server'),
            ('modify', 'file_test.txt'),
            ('upload', 'file.txt')])

    def test_sync_move_on_server(self):
        """
        Test SYNC: server_timestamp > client_timestamp test MOVE on server
        Directory MODIFIED
        copy or move? move on server
        """

        create_base_dir_tree(['file_test_move.txt', 'file_mp3_test_move.mp3'])
        server_timestamp = timestamp_generator()

        # Server and client starts the same
        self.daemon.client_snapshot = base_dir_tree.copy()
        server_dir_tree = base_dir_tree.copy()

        # server_ts > client_ts
        self.daemon.local_dir_state['last_timestamp'] = server_timestamp - 5
        self.daemon.local_dir_state['global_md5'] = self.daemon.md5_of_client_snapshot()

        # function _make_move_on_client
        self.daemon._make_move_on_client = self.mock_move_on_client

        # move the file on SERVER
        server_dir_tree['folder/file_test_moved.txt'] = server_dir_tree.pop('file_test_move.txt')

        # add a file to the client to modify the local_dir
        self.daemon.client_snapshot.update({'new_file_': (server_timestamp - 2, 'md5md6jkshkfv')})

        # the new file have to be uploaded
        self.assertEqual(self.daemon._sync_process(server_timestamp, server_dir_tree),
             [('upload', 'new_file_')])

        # assure the move
        self.assertIn('folder/file_test_moved.txt',self.daemon.client_snapshot)
        self.assertNotIn('file_test_move.txt',self.daemon.client_snapshot)
        self.assertEqual(self.daemon.local_dir_state['last_timestamp'], server_timestamp)

    def mock_move_on_client(self, src, dst, server_timestamp):

        self.daemon.client_snapshot[dst] = self.daemon.client_snapshot[src]
        self.daemon.client_snapshot.pop(src)
        self.daemon.update_local_dir_state(server_timestamp)
        return True

    def test_sync_process_copy_on_client(self):
        """
        Test SYNC: server_timestamp > client_timestamp test COPY on server
        Directory MODIFIED
        copy or move? copy
        """
        create_base_dir_tree(['file_test_copy_or_move.txt', 'file_mp3_test_copy_or_move.mp3'])
        server_timestamp = timestamp_generator()

        # Server and client starts the same
        self.daemon.client_snapshot = base_dir_tree.copy()
        server_dir_tree = base_dir_tree.copy()

        # add a the same file in server and client and then move it on SERVER
        self.daemon.client_snapshot['file_test_copy.txt'] = (server_timestamp -1, '987654321')
        server_dir_tree['file_test_copy.txt'] = (server_timestamp -1, '987654321')

        # copied file on server must be copied on client now
        server_dir_tree['file_test_copied.txt'] = (server_timestamp, '987654321')

        # server_ts > client_ts
        self.daemon.local_dir_state['last_timestamp'] = server_timestamp - 5
        self.daemon.local_dir_state['global_md5'] = self.daemon.md5_of_client_snapshot()

        # adding file to client_snapshot so dir will be  modified
        self.daemon.client_snapshot['another_file_modified.txt'] = (server_timestamp -1, '645987123')

        # mock the function. if not it will try to really move the file on disk
        self.daemon._make_copy_on_client = self.mock_copy_on_client

        # dir is modified so i've to find an upload
        self.assertEqual(self.daemon._sync_process(server_timestamp, server_dir_tree),
            [('upload', 'another_file_modified.txt')])

        # check local dir state for the timestamp
        self.assertEqual(self.daemon.local_dir_state['last_timestamp'],
                         server_timestamp)

        # the file copied must be in the client snapshot after the copy
        self.assertIn('file_test_copied.txt', self.daemon.client_snapshot)
        self.assertIn('file_test_copy.txt', self.daemon.client_snapshot)

    def mock_copy_on_client(self, src, dst, server_timestamp):

        self.daemon.client_snapshot[dst] = self.daemon.client_snapshot[src]
        self.daemon.update_local_dir_state(server_timestamp)
        return True

    def test_sync_process_conflicted_path(self):
        """
        Test SYNC: server_timestamp > client_timestamp
        Directory MODIFIED
        test same file MODIFIED in server and client, worst case
        """

        create_base_dir_tree(['file_test_conflicted.txt'])
        server_timestamp = timestamp_generator()

        # Server and client starts the same
        self.daemon.client_snapshot = base_dir_tree.copy()
        server_dir_tree = base_dir_tree.copy()

        # server_ts > client_ts
        self.daemon.local_dir_state['last_timestamp'] = server_timestamp - 5
        self.daemon.local_dir_state['global_md5'] = self.daemon.md5_of_client_snapshot()

        # mod same file (server has the most recent file)
        self.daemon.client_snapshot['file_test_conflicted.txt'] = (server_timestamp - 5, '321456879')
        server_dir_tree['file_test_conflicted.txt'] = (server_timestamp - 4, '987456321')

        expected_value = ''.join(['file_test_conflicted.txt', '.conflicted'])
        self.assertEqual(self.daemon._sync_process(server_timestamp, server_dir_tree),
                        [('upload', expected_value)])

    def test_sync_process_stupid_case(self):
        """
        Test SYNC: server_timestamp == local_timestamp
        local directory NOT modified
        expected value []
        :return:
        """

        create_base_dir_tree(['just_a_file.txt'])
        server_timestamp = timestamp_generator()

        # Server and client starts the same
        self.daemon.client_snapshot = base_dir_tree.copy()
        server_dir_tree = base_dir_tree.copy()

        # server_ts == client_ts
        self.daemon.local_dir_state['last_timestamp'] = server_timestamp
        self.daemon.local_dir_state['global_md5'] = self.daemon.md5_of_client_snapshot()

        self.assertEqual(self.daemon._sync_process(server_timestamp, server_dir_tree),
                         [])

    def test_build_client_snap_regex(self):
        """
        Test IGNORED REGEX: test build_client_snapshot
        """
        # create a base_dir_tree
        create_base_dir_tree(['just_a_file.txt', 'a_tmp_file.txt#', 'another_tmp_file.txt~'])

        # create the files for real
        create_files(base_dir_tree)

        # create the snapshot of real files
        self.daemon.build_client_snapshot()

        self.assertIn('just_a_file.txt', self.daemon.client_snapshot)
        self.assertNotIn('a_tmp_file.txt#', self.daemon.client_snapshot)
        self.assertNotIn('another_tmp_file.txt~', self.daemon.client_snapshot)

    ################ TEST EVENTS ####################

    def test_on_created(self):
        """"
        Test EVENTS: test on created watchdog expect an UPLOAD
        """
        some_file = os.path.join(TEST_SHARING_FOLDER, 'file.txt')

        # replace connection manager in the client instance
        with replace_conn_mng(self.daemon, FakeConnMng()):
            self.daemon.on_created(FileFakeEvent(src_path=some_file, content='Un po di testo'))
            self.assertIn('file.txt', self.daemon.client_snapshot)
            self.assertEqual(self.daemon.conn_mng.data_cmd, 'upload')

    def test_on_created_copy(self):
        """"
        Test EVENTS: test on_created watchdog:
        on_created event must be detected as a copy event when a file
        with the same md5 is already in the client_snapshot
        """

        some_file = os.path.join(TEST_SHARING_FOLDER, 'another_file.txt')

        # replace connection manager in the client instance
        with replace_conn_mng(self.daemon, FakeConnMng()):
            # creating client_snapshot {filepath:(timestamp, md5)}
            create_base_dir_tree(['file.txt'])
            self.daemon.client_snapshot = base_dir_tree.copy()

            # putting the filepath in the content generate the same md5 so must be a copy event
            self.daemon.on_created(FileFakeEvent(src_path=some_file, content='file.txt'))
            self.assertEqual(self.daemon.conn_mng.data_cmd, 'copy')
            self.assertEqual(self.daemon.conn_mng.data_file['dst'], 'another_file.txt')

            # the copy must be in the snapshot
            self.assertIn('another_file.txt', self.daemon.client_snapshot)
            self.assertIn('file.txt', self.daemon.client_snapshot)

    def test_on_moved(self):
        """
        Test EVENTS: test on_moved watchdog
        """
        some_file = os.path.join(TEST_SHARING_FOLDER, 'a_file.txt')

        # replace connection manager in the client instance
        with replace_conn_mng(self.daemon, FakeConnMng()):
            # creating client_snapshot {filepath:(timestamp, md5)}
            create_base_dir_tree(['a_file.txt', 'file.avi'])
            self.daemon.client_snapshot = base_dir_tree.copy()

            self.daemon.on_moved(
                FileFakeEvent(src_path=some_file,
                              content="a_file.txt",
                              dest_path=os.path.join(TEST_SHARING_FOLDER, 'folder/a_file.txt')))
            self.assertEqual(self.daemon.conn_mng.data_cmd, 'move')
            self.assertIn('folder/a_file.txt', self.daemon.client_snapshot)
            self.assertIn('file.avi', self.daemon.client_snapshot)
            self.assertNotIn('a_file.txt', self.daemon.client_snapshot)

@contextmanager
def replace_conn_mng(daemon, fake):
    original, daemon.conn_mng = daemon.conn_mng, fake
    yield
    daemon.conn_mng = original

class FakeConnMng(object):

    def __init__(self):
        self.data_cmd = ''
        self.data_file = ''

    def dispatch_request(self, data_cmd, data_file):
        self.data_cmd = data_cmd
        self.data_file = data_file
        return {'server_timestamp': time.time()*10000}


class FileFakeEvent(object):
    """
    Class that simulates a file related event sent from watchdog.
    Actually create <src_path> and <dest_path> attributes and the file on disk.
    """

    def __init__(self, src_path, content='', dest_path=None):
        self.src_path = src_path
        self.create_file(self.src_path, content=content)
        self.dest_path = dest_path

    def create_file(self, path, content=''):
        with open(path, 'w') as f:
            f.write(content)
>>>>>>> ba0ab06c

class TestDaemonCmdManagerConnection(unittest.TestCase):
    def setUp(self):
        self.daemon = client_daemon.Daemon(CONFIG_FILEPATH, TEST_SHARING_FOLDER)
        self.daemon.create_observer()
        self.daemon.observer.start()
        self.daemon.cfg['user'] = ''
        self.daemon.cfg['pass'] = ''
        self.daemon.cfg['activate'] = False
        self.socket = test_utils.FakeSocket()

    def tearDown(self):
        self.daemon.observer.stop()
        self.daemon.observer.join()

    def test_get_cmdmanager_request(self):
        command = {'shutdown': ()}
        json_data = json.dumps(command)
        self.socket.set_response(json_data)

        self.assertEquals(self.daemon._get_cmdmanager_request(self.socket), json.loads(json_data))

    def test_set_cmdmanager_response(self):
        response = 'testtestetst'
        self.assertEqual(self.daemon._set_cmdmanager_response(self.socket, response), json.dumps({'message': response}))

    def test__activation_check_block_not_allowed_operation(self):
        """
        Test that _activation_check block not allowed operation
        """

        def fake_initialize_observing():
            function_called = True

        function_called = False
        self.daemon._set_cmdmanager_response = fake_set_cmdmanager_response
        self.daemon._initialize_observing = fake_initialize_observing

        command = 'not_allowed'
        data = {}
        old_user = self.daemon.cfg['user']
        old_pass = self.daemon.cfg['pass']
        old_activate_state = self.daemon.cfg['activate']

        # Call _activation_check with not allowed operation
        self.daemon._activation_check(self.socket, command, data)

        self.assertEqual(old_user, self.daemon.cfg['user'])
        self.assertEqual(old_pass, self.daemon.cfg['pass'])
        self.assertFalse(old_activate_state, self.daemon.cfg['activate'])

        # Test the observing is not started
        self.assertFalse(function_called)

    def test__activation_check_receive_registration_cmd_with_success(self):
        """
        Test that _activation_check receive registration cmd and registration is successful.
        """

        def fake_initialize_observing():
            self.init_observing_called = True

        def fake_register_into_connection_manager(data):
            return {'successful': True}

        self.init_observing_called = False
        self.daemon._set_cmdmanager_response = fake_set_cmdmanager_response
        self.daemon._initialize_observing = fake_initialize_observing

        command = 'register'
        self.daemon.conn_mng.do_register = fake_register_into_connection_manager

        data = (USR, PW)
        old_user = self.daemon.cfg['user']
        old_pass = self.daemon.cfg['pass']
        old_activate_state = self.daemon.cfg['activate']

        # Call _activation_check with successful response from server
        self.daemon._activation_check(self.socket, command, data)

        self.assertEqual(self.daemon.cfg['user'], USR)
        self.assertNotEqual(self.daemon.cfg['user'], old_user)
        self.assertEqual(self.daemon.cfg['pass'], PW)
        self.assertNotEqual(self.daemon.cfg['pass'], old_pass)
        self.assertFalse(old_activate_state, self.daemon.cfg['activate'])

        # Test the observing is not started
        self.assertFalse(self.init_observing_called)

    def test__activation_check_receive_registration_cmd_with_failed_registration_on_server(self):
        """
        Test that _activation_check receive registration cmd and registration failed on server.
        """

        def fake_initialize_observing():
            self.init_observing_called = True

        def fake_register_into_connection_manager(data):
            return {'successful': False}

        self.init_observing_called = False
        self.daemon._set_cmdmanager_response = fake_set_cmdmanager_response
        self.daemon._initialize_observing = fake_initialize_observing

        command = 'register'
        self.daemon.conn_mng.do_register = fake_register_into_connection_manager

        data = (USR, PW)
        old_user = self.daemon.cfg['user']
        old_pass = self.daemon.cfg['pass']
        old_activate_state = self.daemon.cfg['activate']

        # Call _activation_check with failed response from server
        self.daemon._activation_check(self.socket, command, data)

        self.assertEqual(old_user, self.daemon.cfg['user'])
        self.assertEqual(old_pass, self.daemon.cfg['pass'])
        self.assertFalse(old_activate_state, self.daemon.cfg['activate'])

        # Test the observing is not started
        self.assertFalse(self.init_observing_called)

    def test__activation_check_receive_activation_cmd_with_success(self):
        """
        Test that _activation_check receive registration cmd and registration is successful.
        """

        def fake_initialize_observing():
            self.init_observing_called = True

        def fake_activation_into_connection_manager(data):
            return {'successful': True}

        self.init_observing_called = False
        self.daemon._set_cmdmanager_response = fake_set_cmdmanager_response
        self.daemon._initialize_observing = fake_initialize_observing

        command = 'activate'
        self.daemon.conn_mng.do_activate = fake_activation_into_connection_manager

        data = (USR, 'token_authorized')
        old_user = self.daemon.cfg['user'] = USR
        old_pass = self.daemon.cfg['pass'] = PW
        old_activate_state = self.daemon.cfg['activate']

        # Call _activation_check with successful response from server
        self.daemon._activation_check(self.socket, command, data)
        self.assertEqual(self.daemon.cfg['user'], USR, old_user)
        self.assertEqual(self.daemon.cfg['pass'], PW, old_pass)
        self.assertTrue(self.daemon.cfg['activate'])
        self.assertNotEqual(self.daemon.cfg['activate'], old_activate_state)

        # Test the observing is started
        self.assertTrue(self.init_observing_called)<|MERGE_RESOLUTION|>--- conflicted
+++ resolved
@@ -176,12 +176,9 @@
     def tearDown(self):
         global base_dir_tree, shared_files_dir_tree
         base_dir_tree = {}
-<<<<<<< HEAD
         shared_files_dir_tree = {}
-=======
         self.daemon.observer.stop()
         self.daemon.observer.join()
->>>>>>> ba0ab06c
         destroy_folder()
 
     def test__build_directory(self):
@@ -715,7 +712,6 @@
         # Local Directory is MODIFIED
         self.assertNotEqual(new_global_md5_client, old_global_md5_client)
 
-<<<<<<< HEAD
 ########################SHARED FILES TESTING#####################################################################
     def test__read_only_shared_folder_new_file(self):
         """
@@ -967,7 +963,6 @@
         self.assertEqual(self.daemon.client_snapshot, base_dir_tree)
         self.assertEqual(self.daemon.shared_snapshot, expected_shared_snapshop)
 
-=======
     def test_sync_process_delete(self):
         """
         Test SYNC: New file on server, server_timestamp > client_timestamp
@@ -1250,6 +1245,7 @@
     yield
     daemon.conn_mng = original
 
+
 class FakeConnMng(object):
 
     def __init__(self):
@@ -1276,7 +1272,7 @@
     def create_file(self, path, content=''):
         with open(path, 'w') as f:
             f.write(content)
->>>>>>> ba0ab06c
+
 
 class TestDaemonCmdManagerConnection(unittest.TestCase):
     def setUp(self):
