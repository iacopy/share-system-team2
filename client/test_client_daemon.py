--- conflicted
+++ resolved
@@ -91,7 +91,6 @@
     shutil.rmtree(TEST_DIR)
 
 
-<<<<<<< HEAD
 def fake_make_move(self, src, dst):
 
     self.operation_happened = "move: src "+src+" dst: "+dst
@@ -101,15 +100,6 @@
 def fake_make_copy(self, src, dst):
 
     self.operation_happened = "copy: src "+src+" dst: "+dst
-=======
-def fake_make_move(self, src, dst, timestamp):
-    self.operation_happened = 'move: src '+src+' dst: '+dst
-    return True
-
-
-def fake_make_copy(self, src, dst, timestamp):
-    self.operation_happened = 'copy: src '+src+' dst: '+dst
->>>>>>> b839960f
     return True
 
 
@@ -197,21 +187,13 @@
         self.assertEqual(self.daemon.cfg['local_dir_state_path'], LOCAL_DIR_STATE_FOR_TEST)
         self.assertEqual(self.daemon.cfg['sharing_path'], TEST_SHARING_FOLDER)
 
-<<<<<<< HEAD
-    def test__create_cfc_in_forbidden_path(self):
-=======
     def test__create_cfg_in_forbidden_path(self):
->>>>>>> b839960f
         """
         Test creation of cfg and cfg directory in forbidden path.
         """
         forbidden_path = '/forbidden_path/cfg_file'
-<<<<<<< HEAD
         self.assertRaises(SystemExit, self.daemon._create_cfg, cfg_path=forbidden_path,
                           sharing_path=TEST_SHARING_FOLDER)
-=======
-        self.assertRaises(SystemExit, self.daemon._create_cfg, cfg_path=forbidden_path, sharing_path=TEST_SHARING_FOLDER)
->>>>>>> b839960f
 
     def test__init_sharing_path_with_default_configuration(self):
         """
@@ -280,11 +262,7 @@
         # Loading of broken_cfg
         self.daemon.cfg = self.daemon._load_cfg(cfg_path=CONFIG_FILEPATH, sharing_path=None)
 
-<<<<<<< HEAD
         # Check what is written to the file after load, i expect that broken file is overwrited with default config
-=======
-        # Check what is written to the file after load, i expect that broken file is overwritten with default configuration
->>>>>>> b839960f
         with open(CONFIG_FILEPATH, 'r') as created_file:
             loaded_config = json.load(created_file)
         for cfg_line in loaded_config:
@@ -393,93 +371,10 @@
         self.daemon.update_local_dir_state(time_stamp)
         self.daemon.load_local_dir_state()
 
-<<<<<<< HEAD
         self.assertEqual(self.daemon.local_dir_state['global_md5'], self.daemon.md5_of_client_snapshot(),
                          msg="The global_md5 i save is the save i load")
         self.assertEqual(self.daemon.local_dir_state['last_timestamp'], time_stamp,
                          msg="The timestamp i save is the save i load")
-
-    ####################### DIRECTORY NOT MODIFIED #####################################
-    def test_sync_process_move_on_server(self):
-
-        """
-        Test SYNC: Test only the calling of _make_move by _sync_process, server_timestamp > client_timestamp
-        Directory NOT modified
-        """
-
-        # Overriding sync methods of Class Daemon
-        client_daemon.Daemon._make_move_on_client = fake_make_move
-
-        server_timestamp = timestamp_generator()
-
-        # server tree and client tree starting with the same situation
-        server_dir_tree = base_dir_tree.copy()
-        self.daemon.client_snapshot = base_dir_tree.copy()
-
-        old_global_md5_client = self.daemon.md5_of_client_snapshot()
-
-        # client timestamp < server_timestamp
-        self.daemon.local_dir_state = {'last_timestamp': server_timestamp - 4, 'global_md5': old_global_md5_client}
-
-        # Added to copy of file1.txt
-        timestamp_and_md5_of_copied_file = server_dir_tree.pop('file1.txt')
-        server_dir_tree['move_folder/file1.txt'] = timestamp_and_md5_of_copied_file
-
-        # the src and destination of the file moved
-        src = 'file1.txt'
-        dst = 'move_folder/file1.txt'
-
-        self.assertEqual(self.daemon._sync_process(server_timestamp, server_dir_tree), [])
-        self.assertEqual(self.daemon.operation_happened, 'move: src '+src+' dst: '+dst)
-
-    def test_sync_process_copy_on_server(self):
-        """
-        Test SYNC: Test only calling of _make_copy by sync, server_timestamp > client_timestamp
-        Directory NOT modified
-        """
-
-        # Overriding sync methods
-        client_daemon.Daemon._make_copy_on_client = fake_make_copy
-
-        server_timestamp = timestamp_generator()
-
-        # server tree and client tree starting with the same situation
-        server_dir_tree = base_dir_tree.copy()
-        self.daemon.client_snapshot = base_dir_tree.copy()
-
-        old_global_md5_client = self.daemon.md5_of_client_snapshot()
-
-        # client timestamp < server_timestamp
-        self.daemon.local_dir_state = {'last_timestamp': server_timestamp - 4, 'global_md5': old_global_md5_client}
-
-        # Added to copy of file1.txt
-        timestamp_and_md5_of_copied_file = server_dir_tree['file1.txt']
-        server_dir_tree['copy_folder/file1.txt'] = timestamp_and_md5_of_copied_file
-
-        # the src and destination of the file copied
-        src = 'file1.txt'
-        dst = 'copy_folder/file1.txt'
-
-        self.assertEqual(self.daemon._sync_process(server_timestamp, server_dir_tree), [])
-        self.assertEqual(self.daemon.operation_happened, 'copy: src '+src+' dst: '+dst)
-
-    def test_sync_process_new_on_server(self):
-        """
-        Test SYNC: New file on server, server_timestamp > client_timestamp
-        Directory NOT MODIFIED
-        """
-
-        server_timestamp = timestamp_generator()
-
-        # server tree and client tree are the same here
-        server_dir_tree = base_dir_tree.copy()
-        self.daemon.client_snapshot = base_dir_tree.copy()
-
-        old_global_md5_client = self.daemon.md5_of_client_snapshot()
-=======
-        self.assertEqual(self.daemon.local_dir_state['global_md5'], self.daemon.md5_of_client_snapshot(), msg='The global_md5 i save is the save i load')
-        self.assertEqual(self.daemon.local_dir_state['last_timestamp'], time_stamp, msg='The timestamp i save is the save i load')
->>>>>>> b839960f
 
 
 class TestClientDaemonActions(unittest.TestCase):
