import hashlib
import unittest
import os
import shutil
import json
import time
import client_daemon

TEST_DIR = os.path.join(os.environ['HOME'], 'daemon_test')
CONFIG_DIR = os.path.join(TEST_DIR, '.PyBox')
CONFIG_FILEPATH = os.path.join(CONFIG_DIR, 'daemon_config')
LOCAL_DIR_STATE_FOR_TEST = os.path.join(CONFIG_DIR, 'local_dir_state')

TEST_SHARING_FOLDER = os.path.join(TEST_DIR, 'test_sharing_folder')

LIST_OF_TEST_FILES = [
    'file1.txt',
    'file2.txt',
    'documents/diaco.txt',
    'images/image.txt',
    'videos/video.txt',
    'folder/pysqualo.txt',
    'folder2/paolo.txt',
    'folder3/luca.txt',
    'folder4/roxana.txt',
    'folder5/fabrizio.txt',
    'folder6/iacopy.txt',
]

base_dir_tree = {}

TEST_CFG = {
    "local_dir_state_path": LOCAL_DIR_STATE_FOR_TEST,
    "sharing_path": TEST_SHARING_FOLDER,
    "cmd_address": "localhost",
    "cmd_port": 60001,
    "api_suffix": "/API/V1/",
    # no server_address to be sure
    "server_address": "",
    "user": "user",
    "pass": "pass",
    "timeout_listener_sock": 0.5,
    "backlog_listener_sock": 1
}

def timestamp_generator():
    timestamp_generator.__test__ = False
    return long(time.time()*10000)

def create_base_dir_tree(list_of_files = LIST_OF_TEST_FILES):
    global base_dir_tree
    base_dir_tree = {}
    for path in list_of_files:
        time_stamp = timestamp_generator()
        md5 = hashlib.md5(path).hexdigest()
        base_dir_tree[path] = [time_stamp, md5]

def create_environment():
    if not os.path.exists(TEST_DIR):
        os.makedirs(CONFIG_DIR)
        os.mkdir(TEST_SHARING_FOLDER)

    with open(CONFIG_FILEPATH,'w') as f:
            json.dump(TEST_CFG, f, skipkeys=True, ensure_ascii=True, indent=4)

def create_files(dir_tree):

    for path in dir_tree:
        file_path = os.path.join(TEST_SHARING_FOLDER, path)
        dirname = os.path.dirname(file_path)
        if not os.path.exists(dirname):
            os.makedirs(dirname)
        with open(file_path, 'w') as f:
            f.write(file_path)

def destroy_folder():
    shutil.rmtree(TEST_DIR)

<<<<<<< HEAD
base_dir_tree = {
    # <filepath>: (<timestamp>, <md5>)
    'ciao.txt': (3, 'md5md6'),
    'carlo.txt': (2, 'md6md6'),
    './Pytt/diaco.txt': (12, '7645jghkjhdfk'),
    'pasquale.cat': (12, 'khgraiuy8qu4l'),
    'carlo.buo': (14, 'rfhglkr94094580'),
}
=======
def fake_make_move(self, src, dst, timestamp):

    self.operation_happened = "move: src "+src+" dst: "+dst
    return True
>>>>>>> b8f26e2c

def fake_make_copy(self, src, dst, timestamp):

    self.operation_happened = "copy: src "+src+" dst: "+dst
    return True

<<<<<<< HEAD

def folder_not_modified():
    """
    Return True to indicate that sharing folder is modified during daemon is down
    """
    return False
=======
class TestClientDaemon(unittest.TestCase):

    def setUp(self):
        create_environment()
        create_base_dir_tree()
        self.daemon = client_daemon.Daemon(CONFIG_FILEPATH)
        self.daemon.operation_happened = 'initial'
        self.daemon.create_observer()
>>>>>>> b8f26e2c

    def tearDown(self):
        global base_dir_tree
        base_dir_tree = {}
        destroy_folder()

    def test_md5_of_client_snapshot(self):
        """
        Test MD5_OF_CLIENT_SNAPSHOT: Check the global_md5_method
        :return:
        """

        time_stamp = timestamp_generator()
        self.daemon.client_snapshot = base_dir_tree.copy()

        md5Hash = hashlib.md5()

        for path, time_md5 in sorted(self.daemon.client_snapshot.items()):
            # extract md5 from tuple. we don't need hexdigest it's already md5

            md5Hash.update(time_md5[1])
            md5Hash.update(path)

        self.daemon.md5_of_client_snapshot()
        self.assertEqual(md5Hash.hexdigest(),self.daemon.md5_of_client_snapshot())

    def test_is_directory_not_modified(self):

        self.daemon.client_snapshot = base_dir_tree.copy()

        self.daemon.update_local_dir_state(timestamp_generator())

<<<<<<< HEAD
class FileFakeEvent(object):
    """
    Class that simulates a file related event sent from watchdog.
    Actually create <src_path> and <dest_path> attributes and the file in disk.
    """

    def __init__(self, src_path, content='', dest_path=None):
        self.src_path = src_path
        create_file(self.src_path, content=content)
        self.dest_path = dest_path
=======
        old_global_md5 = self.daemon.local_dir_state['global_md5']
>>>>>>> b8f26e2c

        is_dir_modified_result = self.daemon._is_directory_modified()

<<<<<<< HEAD
import test_utils


class TestDaemonCmdManagerConnection(unittest.TestCase):
    def setUp(self):
        self.client_daemon = client_daemon.Daemon()
        self.client_daemon.create_observer()
        self.socket = test_utils.FakeSocket()

    def test_get_cmdmanager_request(self):
        command = {'shutdown': ()}
        json_data = json.dumps(command)
        self.socket.set_response(json_data)

        self.assertEquals(self.client_daemon._get_cmdmanager_request(self.socket), json.loads(json_data))

    def test_set_cmdmanager_response(self):
        response = 'testtestetst'
        self.assertEqual(self.client_daemon._set_cmdmanager_response(self.socket, response),
                         json.dumps({'message': response}))


class TestClientDaemon(unittest.TestCase):
    def setUp(self):
        self.client_daemon = client_daemon.Daemon()
        self.client_daemon.create_observer()
=======
        test_md5 = self.daemon.local_dir_state['global_md5']
>>>>>>> b8f26e2c

        print self.daemon.local_dir_state

        self.assertFalse(is_dir_modified_result)
        self.assertEqual(old_global_md5, test_md5)


    def test_md5_of_client_snapshot_added_file(self):
        """
        Test MD5_OF_CLIENT_SNAPSHOT: Check the global_md5_method when i have update the client_snapshot
        :return:
        """

        time_stamp = timestamp_generator()
        self.daemon.client_snapshot = base_dir_tree.copy()
        old_global_md5 = self.daemon.md5_of_client_snapshot()
        self.daemon.client_snapshot['filepath'] = [time_stamp, '10924784659832']

        self.assertNotEqual(old_global_md5, self.daemon.md5_of_client_snapshot())
        self.assertEqual(self.daemon.md5_of_client_snapshot(), self.daemon.md5_of_client_snapshot())

    def test_save_local_dir_state(self):
        """
        Test LOCAL_DIR_STATE:  Test that the local_dir_state saved is equal to the loaded
        :return:
        """
        time_stamp = timestamp_generator()
        self.daemon.client_snapshot = base_dir_tree.copy()
        self.daemon.update_local_dir_state(time_stamp)
        self.daemon.load_local_dir_state()

        self.assertEqual(self.daemon.local_dir_state['global_md5'], self.daemon.md5_of_client_snapshot(), msg="The global_md5 i save is the save i load")
        self.assertEqual(self.daemon.local_dir_state['last_timestamp'], time_stamp, msg="The timestamp i save is the save i load")

    ####################### DIRECTORY NOT MODIFIED #####################################
    def test_sync_process_move_on_server(self):

        """
        Test SYNC: Test only the calling of _make_move by _sync_process, server_timestamp > client_timestamp
        Directory NOT modified
        """

        # Overriding sync methods of Class Daemon
        client_daemon.Daemon._make_move_on_client = fake_make_move

        server_timestamp = timestamp_generator()

        # server tree and client tree starting with the same situation
        server_dir_tree = base_dir_tree.copy()
        self.daemon.client_snapshot = base_dir_tree.copy()

        old_global_md5_client = self.daemon.md5_of_client_snapshot()

        # client timestamp < server_timestamp
        self.daemon.local_dir_state = {'last_timestamp': server_timestamp - 4, 'global_md5': old_global_md5_client}

        # Added to copy of file1.txt
        timestamp_and_md5_of_copied_file = server_dir_tree.pop('file1.txt')
        server_dir_tree['move_folder/file1.txt'] = timestamp_and_md5_of_copied_file

        # the src and destination of the file moved
        src = 'file1.txt'
        dst = 'move_folder/file1.txt'

        self.assertEqual(self.daemon._sync_process(server_timestamp, server_dir_tree),
                        [])
        self.assertEqual(self.daemon.operation_happened,
                        "move: src "+src+" dst: "+dst)

    def test_sync_process_copy_on_server(self):
        """
        Test SYNC: Test only calling of _make_copy by sync, server_timestamp > client_timestamp
        Directory NOT modified
        """

        # Overriding sync methods
        client_daemon.Daemon._make_copy_on_client = fake_make_copy

        server_timestamp = timestamp_generator()

        # server tree and client tree starting with the same situation
        server_dir_tree = base_dir_tree.copy()
        self.daemon.client_snapshot = base_dir_tree.copy()

        old_global_md5_client = self.daemon.md5_of_client_snapshot()

        # client timestamp < server_timestamp
        self.daemon.local_dir_state = {'last_timestamp': server_timestamp - 4, 'global_md5': old_global_md5_client}

        # Added to copy of file1.txt
        timestamp_and_md5_of_copied_file = server_dir_tree['file1.txt']
        server_dir_tree['copy_folder/file1.txt'] = timestamp_and_md5_of_copied_file

        # the src and destination of the file copied
        src = 'file1.txt'
        dst = 'copy_folder/file1.txt'

        self.assertEqual(self.daemon._sync_process(server_timestamp, server_dir_tree),
                        [])
        self.assertEqual(self.daemon.operation_happened,
                        "copy: src "+src+" dst: "+dst)

    def test_sync_process_new_on_server(self):
        """
        Test SYNC: New file on server, server_timestamp > client_timestamp
        Directory NOT MODIFIED
        """

        server_timestamp = timestamp_generator()

        # server tree and client tree are the same here
        server_dir_tree = base_dir_tree.copy()
        self.daemon.client_snapshot = base_dir_tree.copy()

        old_global_md5_client = self.daemon.md5_of_client_snapshot()

        # client_timestamp < server_timestamp
        self.daemon.local_dir_state = {'last_timestamp': server_timestamp - 1, 'global_md5': old_global_md5_client}

        # After that new file on server
        server_dir_tree.update({'new_file_on_server.txt': (server_timestamp, '98746548972341')})

        new_global_md5_client = self.daemon.md5_of_client_snapshot()

<<<<<<< HEAD
        self.assertEqual(
            self.client_daemon._sync_process(server_timestamp, files),
            [('modify', 'carlo.txt')]
=======
        self.assertEqual(self.daemon._sync_process(server_timestamp, server_dir_tree),
                         [('download', 'new_file_on_server.txt')]
>>>>>>> b8f26e2c
        )
        # Local Directory is NOT MODIFIED
        self.assertEqual(new_global_md5_client, old_global_md5_client)

    ####################### TEST MOVE and COPY ON CLIENT ##############################

    def test_make_copy_function(self):
        """
        Test _MAKE_COPY: test the COPY function when the DST NOT EXISTS
        :return:
        """

        create_base_dir_tree(['file1.txt'])
        self.daemon.client_snapshot = base_dir_tree.copy()
        server_timestamp = timestamp_generator()
        # Create the files in client_snapshot / base_dir_tree
        create_files(self.daemon.client_snapshot)

        file_to_copy = 'file1.txt'
        dst_file_of_copy = 'fake2/copy_file1.txt'

        md5_before_copy = self.daemon.md5_of_client_snapshot()
        self.assertEqual(self.daemon._make_copy_on_client(file_to_copy, dst_file_of_copy, server_timestamp), True)


        self.assertIn('fake2/copy_file1.txt', self.daemon.client_snapshot)
        self.assertEqual(self.daemon.local_dir_state['last_timestamp'], server_timestamp)
        self.assertNotEqual(self.daemon.local_dir_state['global_md5'], md5_before_copy)

    def test_make_copy_function_src_file_not_exists(self):
        """
        Test _MAKE_COPY: test the COPY function when the SRC NOT EXISTS
        :return:
        """

        create_base_dir_tree([])
        self.daemon.client_snapshot = base_dir_tree.copy()

        # Create the files in client_snapshot / base_dir_tree

        create_files(self.daemon.client_snapshot)
        server_timestamp = timestamp_generator()
        md5_before_copy = self.daemon.md5_of_client_snapshot()

        # Initialize local_dir_state
        self.daemon.local_dir_state['last_timestamp'] = server_timestamp - 5
        self.daemon.local_dir_state['global_md5'] = md5_before_copy

        file_to_be_move_not_exists = 'i_do_not_exist.txt'
        dst_file_that_not_exists = 'fake2/move_file1.txt'

        self.assertEqual(self.daemon._make_copy_on_client(file_to_be_move_not_exists, dst_file_that_not_exists, server_timestamp), False)
        self.assertNotIn('fake2/move_file1.txt', self.daemon.client_snapshot)

        # if copy fail local dir state must be unchanged
        self.assertEqual(self.daemon.local_dir_state['last_timestamp'], server_timestamp - 5)
        self.assertEqual(self.daemon.local_dir_state['global_md5'], md5_before_copy)

    def test_make_move_function(self):
        """
        Test _MAKE_MOVE: test if a destination path doesn't exists when the function is making a MOVE
        :expect value: True
        """
        create_base_dir_tree(['file1.txt'])
        self.daemon.client_snapshot = base_dir_tree.copy()
        server_timestamp = timestamp_generator()
        # Create the files in client_snapshot / base_dir_tree

        create_files(self.daemon.client_snapshot)
        md5_before_move = self.daemon.md5_of_client_snapshot()

        file_to_move_exists = 'file1.txt'
        dst_file_that_not_exists = 'fake2/move_file1.txt'

        self.assertEqual(self.daemon._make_move_on_client(file_to_move_exists, dst_file_that_not_exists, server_timestamp), True)
        self.assertNotIn(file_to_move_exists, self.daemon.client_snapshot)
        self.assertIn(dst_file_that_not_exists, self.daemon.client_snapshot)

        # test local dir state after movement
        self.assertEqual(self.daemon.local_dir_state['last_timestamp'], server_timestamp)
        self.assertNotEqual(self.daemon.local_dir_state['global_md5'], md5_before_move)

    def test_make_move_function_src_file_not_exists(self):
        """
        Test _MAKE_MOVE: test the MOVE function when the SRC NOT EXISTS
        :expect value: False
        """
        self.daemon.client_snapshot = base_dir_tree.copy()

        # Create the files in client_snapshot / base_dir_tree

        create_files(self.daemon.client_snapshot)
        server_timestamp = timestamp_generator()

        # Initialize local_dir_state
        self.daemon.local_dir_state['last_timestamp'] = server_timestamp - 5
        self.daemon.local_dir_state['global_md5'] = self.daemon.md5_of_client_snapshot()

        file_to_be_move_not_exists = 'i_do_not_exist.txt'
        dst_file_that_not_exists = 'fake2/move_file1.txt'

        self.assertEqual(self.daemon._make_move_on_client(file_to_be_move_not_exists, dst_file_that_not_exists, server_timestamp), False)

        # test local dir state after movement
        self.assertEqual(self.daemon.local_dir_state['last_timestamp'], server_timestamp - 5)
        self.assertEqual(self.daemon.local_dir_state['global_md5'], self.daemon.md5_of_client_snapshot())

    def test_make_move_function_dst_file_exists(self):
        """
        Test _MAKE_MOVE: test the MOVE function when the DST EXISTS
        :return:
        """

        create_base_dir_tree(['file1.txt','move_folder/file1.txt'])
        self.daemon.client_snapshot = base_dir_tree.copy()

        # Create the files in client_snapshot / base_dir_tree
        create_files(self.daemon.client_snapshot)
        server_timestamp = timestamp_generator()
        file_to_move = 'file1.txt'
        dst_file_exists = 'move_folder/file1.txt'

        self.assertEqual(self.daemon._make_move_on_client(file_to_move, dst_file_exists, server_timestamp), True)


    ####################### DIRECTORY MODIFIED #####################################
    def test_sync_process_new_on_server_new_on_client(self):
        """
        Test SYNC: new file on server, new on client, server_timestamp > client_timestamp
        Directory modified
        """

        server_timestamp = timestamp_generator()

        # server tree and client tree are the same
        server_dir_tree = base_dir_tree.copy()
        self.daemon.client_snapshot = base_dir_tree.copy()

        old_global_md5_client = self.daemon.md5_of_client_snapshot()

        # Daemon timestamp < server_timestamp
        self.daemon.local_dir_state = {'last_timestamp': server_timestamp - 1,'global_md5': old_global_md5_client}

        # After that new file on server and new on client
        self.daemon.client_snapshot.update({'new_file_on_client.txt': (server_timestamp, '321456879')})
        server_dir_tree.update({'new_file_on_server.txt': (server_timestamp, '98746548972341')})

<<<<<<< HEAD
    def setUp(self):
        # Create and go into the test directory
        setup_test_dir()
        httpretty.enable()

        # self.cm = ConnectionManager()
        with open(self.CONFIG_FILEPATH) as fo:
            self.cfg = json.load(fo)

        self.auth = self.cfg['user'], self.cfg['pass']
        self.cfg['server_address'] = "http://localhost:5000"

        # create this auth testing
        self.authServerAddress = "http://" + self.cfg['user'] + ":" + self.cfg['pass']
        self.base_url = self.cfg['server_address'] + self.cfg['api_suffix']
        self.files_url = self.base_url + 'files/'
        self.actions_url = self.base_url + 'actions/'
        self.local_dir_state_path = self.cfg['local_dir_state_path']
        self.sharing_path = self.cfg['sharing_path']

        # Instantiate the daemon
        self.client_daemon = client_daemon.Daemon()
        self.client_daemon.create_observer()
        # Injecting a fake client snapshot
        md5 = '50abe822532a06fb733ea3bc089527af'
        ts = 1403878699
        path = 'dir/file.txt'
        self.client_daemon.client_snapshot = {path: [ts, md5]}
        self.client_daemon.local_dir_state = {LAST_TIMESTAMP: ts, GLOBAL_MD5: md5}
=======
        new_global_md5_client = self.daemon.md5_of_client_snapshot()
>>>>>>> b8f26e2c

        self.assertEqual(self.daemon._sync_process(server_timestamp, server_dir_tree),
                         [('download', 'new_file_on_server.txt'), ('upload', 'new_file_on_client.txt')]
                        )

<<<<<<< HEAD
    def test_md5_of_client_snapshot(self, verbose=1):
        """
        Test the Daemons function
        """
        md5hash = hashlib.md5()

        for path, time_md5 in self.client_daemon.client_snapshot.items():
            # extract md5 from tuple. we don't need hexdigest it's already md5
            md5hash.update(time_md5[1])
            md5hash.update(path)

        response_of_function = self.client_daemon.md5_of_client_snapshot()
        self.assertNotEqual(response_of_function, '50abe822532a06fb733ea3bc089527af')
        self.assertEqual(response_of_function, md5hash.hexdigest())
=======
        # Local Directory is MODIFIED
        self.assertNotEqual(new_global_md5_client, old_global_md5_client)

    def test_sync_process_modified_on_server_modified_on_client(self):
>>>>>>> b8f26e2c

        """
        Test SYNC: modified file on server, modified same file on client, server_timestamp > client_timestamp
        Directory modified
        """

        server_timestamp = timestamp_generator()

        # server tree and client tree starting with the same situation
        server_dir_tree = base_dir_tree.copy()
        self.daemon.client_snapshot = base_dir_tree.copy()

        old_global_md5_client = self.daemon.md5_of_client_snapshot()

        # Daemon timestamp < server_timestamp
        self.daemon.local_dir_state = {'last_timestamp': server_timestamp - 1, 'global_md5': old_global_md5_client}

        # After that there will be modified file on server and modified same file on client.
        # Client file have to win for time_stamp
        self.daemon.client_snapshot['file.txt'] = (server_timestamp, '321456879')
        server_dir_tree['file.txt'] = (server_timestamp - 4, '987456321')

        new_global_md5_client = self.daemon.md5_of_client_snapshot()

        self.assertEqual(self.daemon._sync_process(server_timestamp, server_dir_tree),
                         [('modify', 'file.txt')]
                        )

        # Local Directory is MODIFIED
        self.assertNotEqual(new_global_md5_client, old_global_md5_client)<|MERGE_RESOLUTION|>--- conflicted
+++ resolved
@@ -1,10 +1,14 @@
 import hashlib
 import unittest
 import os
+import sys
 import shutil
 import json
 import time
+import random
+# import httpretty
 import client_daemon
+import test_utils
 
 TEST_DIR = os.path.join(os.environ['HOME'], 'daemon_test')
 CONFIG_DIR = os.path.join(TEST_DIR, '.PyBox')
@@ -30,16 +34,16 @@
 base_dir_tree = {}
 
 TEST_CFG = {
-    "local_dir_state_path": LOCAL_DIR_STATE_FOR_TEST,
-    "sharing_path": TEST_SHARING_FOLDER,
-    "cmd_address": "localhost",
-    "cmd_port": 60001,
-    "api_suffix": "/API/V1/",
+    "local_dir_state_path": LOCAL_DIR_STATE_FOR_TEST, 
+    "sharing_path": TEST_SHARING_FOLDER, 
+    "cmd_address": "localhost", 
+    "cmd_port": 60001, 
+    "api_suffix": "/API/V1/", 
     # no server_address to be sure
-    "server_address": "",
-    "user": "user",
-    "pass": "pass",
-    "timeout_listener_sock": 0.5,
+    "server_address": "", 
+    "user": "user", 
+    "pass": "pass", 
+    "timeout_listener_sock": 0.5, 
     "backlog_listener_sock": 1
 }
 
@@ -76,35 +80,16 @@
 def destroy_folder():
     shutil.rmtree(TEST_DIR)
 
-<<<<<<< HEAD
-base_dir_tree = {
-    # <filepath>: (<timestamp>, <md5>)
-    'ciao.txt': (3, 'md5md6'),
-    'carlo.txt': (2, 'md6md6'),
-    './Pytt/diaco.txt': (12, '7645jghkjhdfk'),
-    'pasquale.cat': (12, 'khgraiuy8qu4l'),
-    'carlo.buo': (14, 'rfhglkr94094580'),
-}
-=======
 def fake_make_move(self, src, dst, timestamp):
 
     self.operation_happened = "move: src "+src+" dst: "+dst
     return True
->>>>>>> b8f26e2c
 
 def fake_make_copy(self, src, dst, timestamp):
 
     self.operation_happened = "copy: src "+src+" dst: "+dst
     return True
 
-<<<<<<< HEAD
-
-def folder_not_modified():
-    """
-    Return True to indicate that sharing folder is modified during daemon is down
-    """
-    return False
-=======
 class TestClientDaemon(unittest.TestCase):
 
     def setUp(self):
@@ -113,7 +98,6 @@
         self.daemon = client_daemon.Daemon(CONFIG_FILEPATH)
         self.daemon.operation_happened = 'initial'
         self.daemon.create_observer()
->>>>>>> b8f26e2c
 
     def tearDown(self):
         global base_dir_tree
@@ -146,26 +130,324 @@
 
         self.daemon.update_local_dir_state(timestamp_generator())
 
-<<<<<<< HEAD
-class FileFakeEvent(object):
-    """
-    Class that simulates a file related event sent from watchdog.
-    Actually create <src_path> and <dest_path> attributes and the file in disk.
-    """
-
-    def __init__(self, src_path, content='', dest_path=None):
-        self.src_path = src_path
-        create_file(self.src_path, content=content)
-        self.dest_path = dest_path
-=======
         old_global_md5 = self.daemon.local_dir_state['global_md5']
->>>>>>> b8f26e2c
 
         is_dir_modified_result = self.daemon._is_directory_modified()
 
-<<<<<<< HEAD
-import test_utils
-
+        test_md5 = self.daemon.local_dir_state['global_md5']
+
+        print self.daemon.local_dir_state
+
+        self.assertFalse(is_dir_modified_result)
+        self.assertEqual(old_global_md5, test_md5)
+
+
+    def test_md5_of_client_snapshot_added_file(self):
+        """
+        Test MD5_OF_CLIENT_SNAPSHOT: Check the global_md5_method when i have update the client_snapshot
+        :return:
+        """
+
+        time_stamp = timestamp_generator()
+        self.daemon.client_snapshot = base_dir_tree.copy()
+        old_global_md5 = self.daemon.md5_of_client_snapshot()
+        self.daemon.client_snapshot['filepath'] = [time_stamp, '10924784659832']
+
+        self.assertNotEqual(old_global_md5, self.daemon.md5_of_client_snapshot())
+        self.assertEqual(self.daemon.md5_of_client_snapshot(), self.daemon.md5_of_client_snapshot())
+
+    def test_save_local_dir_state(self):
+        """
+        Test LOCAL_DIR_STATE:  Test that the local_dir_state saved is equal to the loaded
+        :return:
+        """
+        time_stamp = timestamp_generator()
+        self.daemon.client_snapshot = base_dir_tree.copy()
+        self.daemon.update_local_dir_state(time_stamp)
+        self.daemon.load_local_dir_state()
+
+        self.assertEqual(self.daemon.local_dir_state['global_md5'], self.daemon.md5_of_client_snapshot(), msg="The global_md5 i save is the save i load")
+        self.assertEqual(self.daemon.local_dir_state['last_timestamp'], time_stamp, msg="The timestamp i save is the save i load")
+
+    ####################### DIRECTORY NOT MODIFIED #####################################
+    def test_sync_process_move_on_server(self):
+
+        """
+        Test SYNC: Test only the calling of _make_move by _sync_process, server_timestamp > client_timestamp
+        Directory NOT modified
+        """
+
+        # Overriding sync methods of Class Daemon
+        client_daemon.Daemon._make_move_on_client = fake_make_move
+
+        server_timestamp = timestamp_generator()
+
+        # server tree and client tree starting with the same situation
+        server_dir_tree = base_dir_tree.copy()
+        self.daemon.client_snapshot = base_dir_tree.copy()
+
+        old_global_md5_client = self.daemon.md5_of_client_snapshot()
+
+        # client timestamp < server_timestamp
+        self.daemon.local_dir_state = {'last_timestamp': server_timestamp - 4, 'global_md5': old_global_md5_client}
+
+        # Added to copy of file1.txt
+        timestamp_and_md5_of_copied_file = server_dir_tree.pop('file1.txt')
+        server_dir_tree['move_folder/file1.txt'] = timestamp_and_md5_of_copied_file
+
+        # the src and destination of the file moved
+        src = 'file1.txt'
+        dst = 'move_folder/file1.txt'
+
+        self.assertEqual(self.daemon._sync_process(server_timestamp, server_dir_tree),
+                        [])
+        self.assertEqual(self.daemon.operation_happened,
+                        "move: src "+src+" dst: "+dst)
+
+    def test_sync_process_copy_on_server(self):
+        """
+        Test SYNC: Test only calling of _make_copy by sync, server_timestamp > client_timestamp
+        Directory NOT modified
+        """
+
+        # Overriding sync methods
+        client_daemon.Daemon._make_copy_on_client = fake_make_copy
+
+        server_timestamp = timestamp_generator()
+
+        # server tree and client tree starting with the same situation
+        server_dir_tree = base_dir_tree.copy()
+        self.daemon.client_snapshot = base_dir_tree.copy()
+
+        old_global_md5_client = self.daemon.md5_of_client_snapshot()
+
+        # client timestamp < server_timestamp
+        self.daemon.local_dir_state = {'last_timestamp': server_timestamp - 4, 'global_md5': old_global_md5_client}
+
+        # Added to copy of file1.txt
+        timestamp_and_md5_of_copied_file = server_dir_tree['file1.txt']
+        server_dir_tree['copy_folder/file1.txt'] = timestamp_and_md5_of_copied_file
+
+        # the src and destination of the file copied
+        src = 'file1.txt'
+        dst = 'copy_folder/file1.txt'
+
+        self.assertEqual(self.daemon._sync_process(server_timestamp, server_dir_tree),
+                        [])
+        self.assertEqual(self.daemon.operation_happened,
+                        "copy: src "+src+" dst: "+dst)
+
+    def test_sync_process_new_on_server(self):
+        """
+        Test SYNC: New file on server, server_timestamp > client_timestamp
+        Directory NOT MODIFIED
+        """
+
+        server_timestamp = timestamp_generator()
+
+        # server tree and client tree are the same here
+        server_dir_tree = base_dir_tree.copy()
+        self.daemon.client_snapshot = base_dir_tree.copy()
+
+        old_global_md5_client = self.daemon.md5_of_client_snapshot()
+
+        # client_timestamp < server_timestamp
+        self.daemon.local_dir_state = {'last_timestamp': server_timestamp - 1, 'global_md5': old_global_md5_client}
+
+        # After that new file on server
+        server_dir_tree.update({'new_file_on_server.txt': (server_timestamp, '98746548972341')})
+
+        new_global_md5_client = self.daemon.md5_of_client_snapshot()
+
+        self.assertEqual(self.daemon._sync_process(server_timestamp, server_dir_tree),
+                         [('download', 'new_file_on_server.txt')]
+        )
+        # Local Directory is NOT MODIFIED
+        self.assertEqual(new_global_md5_client, old_global_md5_client)
+
+    ####################### TEST MOVE and COPY ON CLIENT ##############################
+
+    def test_make_copy_function(self):
+        """
+        Test _MAKE_COPY: test the COPY function when the DST NOT EXISTS
+        :return:
+        """
+
+        create_base_dir_tree(['file1.txt'])
+        self.daemon.client_snapshot = base_dir_tree.copy()
+        server_timestamp = timestamp_generator()
+        # Create the files in client_snapshot / base_dir_tree
+        create_files(self.daemon.client_snapshot)
+
+        file_to_copy = 'file1.txt'
+        dst_file_of_copy = 'fake2/copy_file1.txt'
+
+        md5_before_copy = self.daemon.md5_of_client_snapshot()
+        self.assertEqual(self.daemon._make_copy_on_client(file_to_copy, dst_file_of_copy, server_timestamp), True)
+
+
+        self.assertIn('fake2/copy_file1.txt', self.daemon.client_snapshot)
+        self.assertEqual(self.daemon.local_dir_state['last_timestamp'], server_timestamp)
+        self.assertNotEqual(self.daemon.local_dir_state['global_md5'], md5_before_copy)
+
+    def test_make_copy_function_src_file_not_exists(self):
+        """
+        Test _MAKE_COPY: test the COPY function when the SRC NOT EXISTS
+        :return:
+        """
+
+        create_base_dir_tree([])
+        self.daemon.client_snapshot = base_dir_tree.copy()
+
+        # Create the files in client_snapshot / base_dir_tree
+
+        create_files(self.daemon.client_snapshot)
+        server_timestamp = timestamp_generator()
+        md5_before_copy = self.daemon.md5_of_client_snapshot()
+
+        # Initialize local_dir_state
+        self.daemon.local_dir_state['last_timestamp'] = server_timestamp - 5
+        self.daemon.local_dir_state['global_md5'] = md5_before_copy
+
+        file_to_be_move_not_exists = 'i_do_not_exist.txt'
+        dst_file_that_not_exists = 'fake2/move_file1.txt'
+
+        self.assertEqual(self.daemon._make_copy_on_client(file_to_be_move_not_exists, dst_file_that_not_exists, server_timestamp), False)
+        self.assertNotIn('fake2/move_file1.txt', self.daemon.client_snapshot)
+
+        # if copy fail local dir state must be unchanged
+        self.assertEqual(self.daemon.local_dir_state['last_timestamp'], server_timestamp - 5)
+        self.assertEqual(self.daemon.local_dir_state['global_md5'], md5_before_copy)
+
+    def test_make_move_function(self):
+        """
+        Test _MAKE_MOVE: test if a destination path doesn't exists when the function is making a MOVE
+        :expect value: True
+        """
+        create_base_dir_tree(['file1.txt'])
+        self.daemon.client_snapshot = base_dir_tree.copy()
+        server_timestamp = timestamp_generator()
+        # Create the files in client_snapshot / base_dir_tree
+
+        create_files(self.daemon.client_snapshot)
+        md5_before_move = self.daemon.md5_of_client_snapshot()
+
+        file_to_move_exists = 'file1.txt'
+        dst_file_that_not_exists = 'fake2/move_file1.txt'
+
+        self.assertEqual(self.daemon._make_move_on_client(file_to_move_exists, dst_file_that_not_exists, server_timestamp), True)
+        self.assertNotIn(file_to_move_exists, self.daemon.client_snapshot)
+        self.assertIn(dst_file_that_not_exists, self.daemon.client_snapshot)
+
+        # test local dir state after movement
+        self.assertEqual(self.daemon.local_dir_state['last_timestamp'], server_timestamp)
+        self.assertNotEqual(self.daemon.local_dir_state['global_md5'], md5_before_move)
+
+    def test_make_move_function_src_file_not_exists(self):
+        """
+        Test _MAKE_MOVE: test the MOVE function when the SRC NOT EXISTS
+        :expect value: False
+        """
+        self.daemon.client_snapshot = base_dir_tree.copy()
+
+        # Create the files in client_snapshot / base_dir_tree
+
+        create_files(self.daemon.client_snapshot)
+        server_timestamp = timestamp_generator()
+
+        # Initialize local_dir_state
+        self.daemon.local_dir_state['last_timestamp'] = server_timestamp - 5
+        self.daemon.local_dir_state['global_md5'] = self.daemon.md5_of_client_snapshot()
+
+        file_to_be_move_not_exists = 'i_do_not_exist.txt'
+        dst_file_that_not_exists = 'fake2/move_file1.txt'
+
+        self.assertEqual(self.daemon._make_move_on_client(file_to_be_move_not_exists, dst_file_that_not_exists, server_timestamp), False)
+
+        # test local dir state after movement
+        self.assertEqual(self.daemon.local_dir_state['last_timestamp'], server_timestamp - 5)
+        self.assertEqual(self.daemon.local_dir_state['global_md5'], self.daemon.md5_of_client_snapshot())
+
+    def test_make_move_function_dst_file_exists(self):
+        """
+        Test _MAKE_MOVE: test the MOVE function when the DST EXISTS
+        :return:
+        """
+
+        create_base_dir_tree(['file1.txt','move_folder/file1.txt'])
+        self.daemon.client_snapshot = base_dir_tree.copy()
+
+        # Create the files in client_snapshot / base_dir_tree
+        create_files(self.daemon.client_snapshot)
+        server_timestamp = timestamp_generator()
+        file_to_move = 'file1.txt'
+        dst_file_exists = 'move_folder/file1.txt'
+
+        self.assertEqual(self.daemon._make_move_on_client(file_to_move, dst_file_exists, server_timestamp), True)
+
+
+    ####################### DIRECTORY MODIFIED #####################################
+    def test_sync_process_new_on_server_new_on_client(self):
+        """
+        Test SYNC: new file on server, new on client, server_timestamp > client_timestamp
+        Directory modified
+        """
+
+        server_timestamp = timestamp_generator()
+
+        # server tree and client tree are the same
+        server_dir_tree = base_dir_tree.copy()
+        self.daemon.client_snapshot = base_dir_tree.copy()
+
+        old_global_md5_client = self.daemon.md5_of_client_snapshot()
+
+        # Daemon timestamp < server_timestamp
+        self.daemon.local_dir_state = {'last_timestamp': server_timestamp - 1,'global_md5': old_global_md5_client}
+
+        # After that new file on server and new on client
+        self.daemon.client_snapshot.update({'new_file_on_client.txt': (server_timestamp, '321456879')})
+        server_dir_tree.update({'new_file_on_server.txt': (server_timestamp, '98746548972341')})
+
+        new_global_md5_client = self.daemon.md5_of_client_snapshot()
+
+        self.assertEqual(self.daemon._sync_process(server_timestamp, server_dir_tree),
+                         [('download', 'new_file_on_server.txt'), ('upload', 'new_file_on_client.txt')]
+                        )
+
+        # Local Directory is MODIFIED
+        self.assertNotEqual(new_global_md5_client, old_global_md5_client)
+
+    def test_sync_process_modified_on_server_modified_on_client(self):
+
+        """
+        Test SYNC: modified file on server, modified same file on client, server_timestamp > client_timestamp
+        Directory modified
+        """
+
+        server_timestamp = timestamp_generator()
+
+        # server tree and client tree starting with the same situation
+        server_dir_tree = base_dir_tree.copy()
+        self.daemon.client_snapshot = base_dir_tree.copy()
+
+        old_global_md5_client = self.daemon.md5_of_client_snapshot()
+
+        # Daemon timestamp < server_timestamp
+        self.daemon.local_dir_state = {'last_timestamp': server_timestamp - 1, 'global_md5': old_global_md5_client}
+
+        # After that there will be modified file on server and modified same file on client.
+        # Client file have to win for time_stamp
+        self.daemon.client_snapshot['file.txt'] = (server_timestamp, '321456879')
+        server_dir_tree['file.txt'] = (server_timestamp - 4, '987456321')
+
+        new_global_md5_client = self.daemon.md5_of_client_snapshot()
+
+        self.assertEqual(self.daemon._sync_process(server_timestamp, server_dir_tree),
+                         [('modify', 'file.txt')]
+                        )
+
+        # Local Directory is MODIFIED
+        self.assertNotEqual(new_global_md5_client, old_global_md5_client)
 
 class TestDaemonCmdManagerConnection(unittest.TestCase):
     def setUp(self):
@@ -183,381 +465,4 @@
     def test_set_cmdmanager_response(self):
         response = 'testtestetst'
         self.assertEqual(self.client_daemon._set_cmdmanager_response(self.socket, response),
-                         json.dumps({'message': response}))
-
-
-class TestClientDaemon(unittest.TestCase):
-    def setUp(self):
-        self.client_daemon = client_daemon.Daemon()
-        self.client_daemon.create_observer()
-=======
-        test_md5 = self.daemon.local_dir_state['global_md5']
->>>>>>> b8f26e2c
-
-        print self.daemon.local_dir_state
-
-        self.assertFalse(is_dir_modified_result)
-        self.assertEqual(old_global_md5, test_md5)
-
-
-    def test_md5_of_client_snapshot_added_file(self):
-        """
-        Test MD5_OF_CLIENT_SNAPSHOT: Check the global_md5_method when i have update the client_snapshot
-        :return:
-        """
-
-        time_stamp = timestamp_generator()
-        self.daemon.client_snapshot = base_dir_tree.copy()
-        old_global_md5 = self.daemon.md5_of_client_snapshot()
-        self.daemon.client_snapshot['filepath'] = [time_stamp, '10924784659832']
-
-        self.assertNotEqual(old_global_md5, self.daemon.md5_of_client_snapshot())
-        self.assertEqual(self.daemon.md5_of_client_snapshot(), self.daemon.md5_of_client_snapshot())
-
-    def test_save_local_dir_state(self):
-        """
-        Test LOCAL_DIR_STATE:  Test that the local_dir_state saved is equal to the loaded
-        :return:
-        """
-        time_stamp = timestamp_generator()
-        self.daemon.client_snapshot = base_dir_tree.copy()
-        self.daemon.update_local_dir_state(time_stamp)
-        self.daemon.load_local_dir_state()
-
-        self.assertEqual(self.daemon.local_dir_state['global_md5'], self.daemon.md5_of_client_snapshot(), msg="The global_md5 i save is the save i load")
-        self.assertEqual(self.daemon.local_dir_state['last_timestamp'], time_stamp, msg="The timestamp i save is the save i load")
-
-    ####################### DIRECTORY NOT MODIFIED #####################################
-    def test_sync_process_move_on_server(self):
-
-        """
-        Test SYNC: Test only the calling of _make_move by _sync_process, server_timestamp > client_timestamp
-        Directory NOT modified
-        """
-
-        # Overriding sync methods of Class Daemon
-        client_daemon.Daemon._make_move_on_client = fake_make_move
-
-        server_timestamp = timestamp_generator()
-
-        # server tree and client tree starting with the same situation
-        server_dir_tree = base_dir_tree.copy()
-        self.daemon.client_snapshot = base_dir_tree.copy()
-
-        old_global_md5_client = self.daemon.md5_of_client_snapshot()
-
-        # client timestamp < server_timestamp
-        self.daemon.local_dir_state = {'last_timestamp': server_timestamp - 4, 'global_md5': old_global_md5_client}
-
-        # Added to copy of file1.txt
-        timestamp_and_md5_of_copied_file = server_dir_tree.pop('file1.txt')
-        server_dir_tree['move_folder/file1.txt'] = timestamp_and_md5_of_copied_file
-
-        # the src and destination of the file moved
-        src = 'file1.txt'
-        dst = 'move_folder/file1.txt'
-
-        self.assertEqual(self.daemon._sync_process(server_timestamp, server_dir_tree),
-                        [])
-        self.assertEqual(self.daemon.operation_happened,
-                        "move: src "+src+" dst: "+dst)
-
-    def test_sync_process_copy_on_server(self):
-        """
-        Test SYNC: Test only calling of _make_copy by sync, server_timestamp > client_timestamp
-        Directory NOT modified
-        """
-
-        # Overriding sync methods
-        client_daemon.Daemon._make_copy_on_client = fake_make_copy
-
-        server_timestamp = timestamp_generator()
-
-        # server tree and client tree starting with the same situation
-        server_dir_tree = base_dir_tree.copy()
-        self.daemon.client_snapshot = base_dir_tree.copy()
-
-        old_global_md5_client = self.daemon.md5_of_client_snapshot()
-
-        # client timestamp < server_timestamp
-        self.daemon.local_dir_state = {'last_timestamp': server_timestamp - 4, 'global_md5': old_global_md5_client}
-
-        # Added to copy of file1.txt
-        timestamp_and_md5_of_copied_file = server_dir_tree['file1.txt']
-        server_dir_tree['copy_folder/file1.txt'] = timestamp_and_md5_of_copied_file
-
-        # the src and destination of the file copied
-        src = 'file1.txt'
-        dst = 'copy_folder/file1.txt'
-
-        self.assertEqual(self.daemon._sync_process(server_timestamp, server_dir_tree),
-                        [])
-        self.assertEqual(self.daemon.operation_happened,
-                        "copy: src "+src+" dst: "+dst)
-
-    def test_sync_process_new_on_server(self):
-        """
-        Test SYNC: New file on server, server_timestamp > client_timestamp
-        Directory NOT MODIFIED
-        """
-
-        server_timestamp = timestamp_generator()
-
-        # server tree and client tree are the same here
-        server_dir_tree = base_dir_tree.copy()
-        self.daemon.client_snapshot = base_dir_tree.copy()
-
-        old_global_md5_client = self.daemon.md5_of_client_snapshot()
-
-        # client_timestamp < server_timestamp
-        self.daemon.local_dir_state = {'last_timestamp': server_timestamp - 1, 'global_md5': old_global_md5_client}
-
-        # After that new file on server
-        server_dir_tree.update({'new_file_on_server.txt': (server_timestamp, '98746548972341')})
-
-        new_global_md5_client = self.daemon.md5_of_client_snapshot()
-
-<<<<<<< HEAD
-        self.assertEqual(
-            self.client_daemon._sync_process(server_timestamp, files),
-            [('modify', 'carlo.txt')]
-=======
-        self.assertEqual(self.daemon._sync_process(server_timestamp, server_dir_tree),
-                         [('download', 'new_file_on_server.txt')]
->>>>>>> b8f26e2c
-        )
-        # Local Directory is NOT MODIFIED
-        self.assertEqual(new_global_md5_client, old_global_md5_client)
-
-    ####################### TEST MOVE and COPY ON CLIENT ##############################
-
-    def test_make_copy_function(self):
-        """
-        Test _MAKE_COPY: test the COPY function when the DST NOT EXISTS
-        :return:
-        """
-
-        create_base_dir_tree(['file1.txt'])
-        self.daemon.client_snapshot = base_dir_tree.copy()
-        server_timestamp = timestamp_generator()
-        # Create the files in client_snapshot / base_dir_tree
-        create_files(self.daemon.client_snapshot)
-
-        file_to_copy = 'file1.txt'
-        dst_file_of_copy = 'fake2/copy_file1.txt'
-
-        md5_before_copy = self.daemon.md5_of_client_snapshot()
-        self.assertEqual(self.daemon._make_copy_on_client(file_to_copy, dst_file_of_copy, server_timestamp), True)
-
-
-        self.assertIn('fake2/copy_file1.txt', self.daemon.client_snapshot)
-        self.assertEqual(self.daemon.local_dir_state['last_timestamp'], server_timestamp)
-        self.assertNotEqual(self.daemon.local_dir_state['global_md5'], md5_before_copy)
-
-    def test_make_copy_function_src_file_not_exists(self):
-        """
-        Test _MAKE_COPY: test the COPY function when the SRC NOT EXISTS
-        :return:
-        """
-
-        create_base_dir_tree([])
-        self.daemon.client_snapshot = base_dir_tree.copy()
-
-        # Create the files in client_snapshot / base_dir_tree
-
-        create_files(self.daemon.client_snapshot)
-        server_timestamp = timestamp_generator()
-        md5_before_copy = self.daemon.md5_of_client_snapshot()
-
-        # Initialize local_dir_state
-        self.daemon.local_dir_state['last_timestamp'] = server_timestamp - 5
-        self.daemon.local_dir_state['global_md5'] = md5_before_copy
-
-        file_to_be_move_not_exists = 'i_do_not_exist.txt'
-        dst_file_that_not_exists = 'fake2/move_file1.txt'
-
-        self.assertEqual(self.daemon._make_copy_on_client(file_to_be_move_not_exists, dst_file_that_not_exists, server_timestamp), False)
-        self.assertNotIn('fake2/move_file1.txt', self.daemon.client_snapshot)
-
-        # if copy fail local dir state must be unchanged
-        self.assertEqual(self.daemon.local_dir_state['last_timestamp'], server_timestamp - 5)
-        self.assertEqual(self.daemon.local_dir_state['global_md5'], md5_before_copy)
-
-    def test_make_move_function(self):
-        """
-        Test _MAKE_MOVE: test if a destination path doesn't exists when the function is making a MOVE
-        :expect value: True
-        """
-        create_base_dir_tree(['file1.txt'])
-        self.daemon.client_snapshot = base_dir_tree.copy()
-        server_timestamp = timestamp_generator()
-        # Create the files in client_snapshot / base_dir_tree
-
-        create_files(self.daemon.client_snapshot)
-        md5_before_move = self.daemon.md5_of_client_snapshot()
-
-        file_to_move_exists = 'file1.txt'
-        dst_file_that_not_exists = 'fake2/move_file1.txt'
-
-        self.assertEqual(self.daemon._make_move_on_client(file_to_move_exists, dst_file_that_not_exists, server_timestamp), True)
-        self.assertNotIn(file_to_move_exists, self.daemon.client_snapshot)
-        self.assertIn(dst_file_that_not_exists, self.daemon.client_snapshot)
-
-        # test local dir state after movement
-        self.assertEqual(self.daemon.local_dir_state['last_timestamp'], server_timestamp)
-        self.assertNotEqual(self.daemon.local_dir_state['global_md5'], md5_before_move)
-
-    def test_make_move_function_src_file_not_exists(self):
-        """
-        Test _MAKE_MOVE: test the MOVE function when the SRC NOT EXISTS
-        :expect value: False
-        """
-        self.daemon.client_snapshot = base_dir_tree.copy()
-
-        # Create the files in client_snapshot / base_dir_tree
-
-        create_files(self.daemon.client_snapshot)
-        server_timestamp = timestamp_generator()
-
-        # Initialize local_dir_state
-        self.daemon.local_dir_state['last_timestamp'] = server_timestamp - 5
-        self.daemon.local_dir_state['global_md5'] = self.daemon.md5_of_client_snapshot()
-
-        file_to_be_move_not_exists = 'i_do_not_exist.txt'
-        dst_file_that_not_exists = 'fake2/move_file1.txt'
-
-        self.assertEqual(self.daemon._make_move_on_client(file_to_be_move_not_exists, dst_file_that_not_exists, server_timestamp), False)
-
-        # test local dir state after movement
-        self.assertEqual(self.daemon.local_dir_state['last_timestamp'], server_timestamp - 5)
-        self.assertEqual(self.daemon.local_dir_state['global_md5'], self.daemon.md5_of_client_snapshot())
-
-    def test_make_move_function_dst_file_exists(self):
-        """
-        Test _MAKE_MOVE: test the MOVE function when the DST EXISTS
-        :return:
-        """
-
-        create_base_dir_tree(['file1.txt','move_folder/file1.txt'])
-        self.daemon.client_snapshot = base_dir_tree.copy()
-
-        # Create the files in client_snapshot / base_dir_tree
-        create_files(self.daemon.client_snapshot)
-        server_timestamp = timestamp_generator()
-        file_to_move = 'file1.txt'
-        dst_file_exists = 'move_folder/file1.txt'
-
-        self.assertEqual(self.daemon._make_move_on_client(file_to_move, dst_file_exists, server_timestamp), True)
-
-
-    ####################### DIRECTORY MODIFIED #####################################
-    def test_sync_process_new_on_server_new_on_client(self):
-        """
-        Test SYNC: new file on server, new on client, server_timestamp > client_timestamp
-        Directory modified
-        """
-
-        server_timestamp = timestamp_generator()
-
-        # server tree and client tree are the same
-        server_dir_tree = base_dir_tree.copy()
-        self.daemon.client_snapshot = base_dir_tree.copy()
-
-        old_global_md5_client = self.daemon.md5_of_client_snapshot()
-
-        # Daemon timestamp < server_timestamp
-        self.daemon.local_dir_state = {'last_timestamp': server_timestamp - 1,'global_md5': old_global_md5_client}
-
-        # After that new file on server and new on client
-        self.daemon.client_snapshot.update({'new_file_on_client.txt': (server_timestamp, '321456879')})
-        server_dir_tree.update({'new_file_on_server.txt': (server_timestamp, '98746548972341')})
-
-<<<<<<< HEAD
-    def setUp(self):
-        # Create and go into the test directory
-        setup_test_dir()
-        httpretty.enable()
-
-        # self.cm = ConnectionManager()
-        with open(self.CONFIG_FILEPATH) as fo:
-            self.cfg = json.load(fo)
-
-        self.auth = self.cfg['user'], self.cfg['pass']
-        self.cfg['server_address'] = "http://localhost:5000"
-
-        # create this auth testing
-        self.authServerAddress = "http://" + self.cfg['user'] + ":" + self.cfg['pass']
-        self.base_url = self.cfg['server_address'] + self.cfg['api_suffix']
-        self.files_url = self.base_url + 'files/'
-        self.actions_url = self.base_url + 'actions/'
-        self.local_dir_state_path = self.cfg['local_dir_state_path']
-        self.sharing_path = self.cfg['sharing_path']
-
-        # Instantiate the daemon
-        self.client_daemon = client_daemon.Daemon()
-        self.client_daemon.create_observer()
-        # Injecting a fake client snapshot
-        md5 = '50abe822532a06fb733ea3bc089527af'
-        ts = 1403878699
-        path = 'dir/file.txt'
-        self.client_daemon.client_snapshot = {path: [ts, md5]}
-        self.client_daemon.local_dir_state = {LAST_TIMESTAMP: ts, GLOBAL_MD5: md5}
-=======
-        new_global_md5_client = self.daemon.md5_of_client_snapshot()
->>>>>>> b8f26e2c
-
-        self.assertEqual(self.daemon._sync_process(server_timestamp, server_dir_tree),
-                         [('download', 'new_file_on_server.txt'), ('upload', 'new_file_on_client.txt')]
-                        )
-
-<<<<<<< HEAD
-    def test_md5_of_client_snapshot(self, verbose=1):
-        """
-        Test the Daemons function
-        """
-        md5hash = hashlib.md5()
-
-        for path, time_md5 in self.client_daemon.client_snapshot.items():
-            # extract md5 from tuple. we don't need hexdigest it's already md5
-            md5hash.update(time_md5[1])
-            md5hash.update(path)
-
-        response_of_function = self.client_daemon.md5_of_client_snapshot()
-        self.assertNotEqual(response_of_function, '50abe822532a06fb733ea3bc089527af')
-        self.assertEqual(response_of_function, md5hash.hexdigest())
-=======
-        # Local Directory is MODIFIED
-        self.assertNotEqual(new_global_md5_client, old_global_md5_client)
-
-    def test_sync_process_modified_on_server_modified_on_client(self):
->>>>>>> b8f26e2c
-
-        """
-        Test SYNC: modified file on server, modified same file on client, server_timestamp > client_timestamp
-        Directory modified
-        """
-
-        server_timestamp = timestamp_generator()
-
-        # server tree and client tree starting with the same situation
-        server_dir_tree = base_dir_tree.copy()
-        self.daemon.client_snapshot = base_dir_tree.copy()
-
-        old_global_md5_client = self.daemon.md5_of_client_snapshot()
-
-        # Daemon timestamp < server_timestamp
-        self.daemon.local_dir_state = {'last_timestamp': server_timestamp - 1, 'global_md5': old_global_md5_client}
-
-        # After that there will be modified file on server and modified same file on client.
-        # Client file have to win for time_stamp
-        self.daemon.client_snapshot['file.txt'] = (server_timestamp, '321456879')
-        server_dir_tree['file.txt'] = (server_timestamp - 4, '987456321')
-
-        new_global_md5_client = self.daemon.md5_of_client_snapshot()
-
-        self.assertEqual(self.daemon._sync_process(server_timestamp, server_dir_tree),
-                         [('modify', 'file.txt')]
-                        )
-
-        # Local Directory is MODIFIED
-        self.assertNotEqual(new_global_md5_client, old_global_md5_client)+                         json.dumps({'message': response}))