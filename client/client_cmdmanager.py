--- conflicted
+++ resolved
@@ -2,11 +2,7 @@
 # -*- coding: utf-8 -*-
 
 import cmd
-<<<<<<< HEAD
-import sys
-=======
 import argparse
->>>>>>> 3f6d81c4
 import socket
 import struct
 import json
@@ -280,15 +276,6 @@
 
 def main():
     load_cfg()
-<<<<<<< HEAD
-    parser = CommandParser()
-    parser.init_cmdparser()
-    if '--no-interactive' in sys.argv:
-        sys.argv.remove('--no-interactive')
-        parser.onecmd(' '.join(sys.argv[1:]))
-    else:
-        parser.cmdloop()
-=======
     parser = argparse.ArgumentParser()
     parser.add_argument('-ni', '--no-interactive', dest='interact', default=False, action='store_true',
                         help="Execute a single command from console")
@@ -309,5 +296,4 @@
         cmd_parser.cmdloop()
 
 if __name__ == '__main__':
-    main()
->>>>>>> 3f6d81c4
+    main()