--- conflicted
+++ resolved
@@ -139,13 +139,9 @@
 class Files(Resource):
     @auth.login_required
     def get(self, path):
-<<<<<<< HEAD
+
         username = request.authorization['username']
         dirname = os.path.join(FILE_ROOT, username, os.path.dirname(path))
-=======
-
-        dirname = os.path.join("upload",os.path.dirname(path))
->>>>>>> 9cd18644
         real_dirname = os.path.realpath(dirname)
         real_root = os.path.realpath(os.path.join(FILE_ROOT, username))
 
