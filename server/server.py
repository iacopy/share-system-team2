#!/usr/bin/env python
# -*- coding: utf-8 -*-
import ConfigParser
import os
import json
import shutil
import logging
import datetime
import argparse
import hashlib
import time
import string

join = os.path.join
normpath = os.path.normpath
abspath = os.path.abspath

from flask import Flask, make_response, request, abort, jsonify
from flask.ext.httpauth import HTTPBasicAuth
from flask.ext.restful import Resource, Api
from flask.ext.mail import Mail, Message
from werkzeug import secure_filename
from passlib.hash import sha256_crypt

__title__ = 'PyBOX'

# HTTP STATUS CODES
HTTP_OK = 200
HTTP_CREATED = 201
HTTP_ACCEPTED = 202
HTTP_BAD_REQUEST = 400
HTTP_UNAUTHORIZED = 401
HTTP_FORBIDDEN = 403
HTTP_NOT_FOUND = 404
HTTP_CONFLICT = 409

FILE_ROOT = 'filestorage'

URL_PREFIX = '/API/V1'
WORKDIR = os.path.dirname(__file__)
# Users login data are stored in a json file in the server
USERDATA_FILENAME = 'userdata.json'

USER_ACTIVATION_TIMEOUT = 60 * 60 * 24 * 3  # expires after 3 days

# json key to access to the user directory snapshot:
SNAPSHOT = 'files'
LAST_SERVER_TIMESTAMP = 'server_timestamp'
PWD = 'password'
USER_CREATION_TIME = 'creation_timestamp'
DEFAULT_USER_DIRS = ('Misc', 'Music', 'Photos', 'Projects', 'Work')


class ServerError(Exception):
    pass


class ServerConfigurationError(ServerError):
    pass


# Logging configuration
# =====================
LOG_FILENAME = 'log/server.log'
if not os.path.isdir('log'):
    os.mkdir('log')

logger = logging.getLogger('Server log')
# Set the default logging level, actually used if the module is imported:
logger.setLevel(logging.WARN)

# It's useful to log all messages of all severities to a text file while simultaneously
# logging errors or above to the console. You set this up simply configuring the appropriate handlers.
# Create file handler which logs even debug messages:
file_handler = logging.FileHandler(LOG_FILENAME)
file_handler.setLevel(logging.DEBUG)
# Create console handler with a higher log level:
console_handler = logging.StreamHandler()
console_handler.setLevel(logging.ERROR)  # changeable from command line passing verbosity option or --verbose or --debug
logger.addHandler(file_handler)
logger.addHandler(console_handler)

# First log message
launched_or_imported = {True: 'launched', False: 'imported'}[__name__ == '__main__']
logger.info('-' * 79)
logger.info('Server {} at {}'.format(launched_or_imported, datetime.datetime.now().isoformat(' ')))

# Server initialization
# =====================
userdata = {}
pending_users = {}

app = Flask(__name__)
app.testing = __name__ != '__main__'  # Reasonable assumption?
# if True, you can see the exception traceback, suppress the sending of emails, etc.
EMAIL_SETTINGS_FILEPATH = join(os.path.dirname(__file__),
                               ('email_settings.ini', 'email_settings.ini.example')[app.testing])

api = Api(app)
auth = HTTPBasicAuth()


def _read_file(filename):
    """
    This function reads and returns the content of the file.
    """
    with open(filename, 'rb') as f:
        content = f.read()
    return content


def check_path(path, username):
    """
    Check that a path don't fall in other user directories or upper.
    Examples:

    >>> check_path('Photos/myphoto.jpg', 'pippo')
    True
    >>> check_path('Photos/../../ciao.txt', 'paperino')
    False
    """
    path = os.path.abspath(join(FILE_ROOT, username, path))
    root = os.path.abspath(join(FILE_ROOT, username))
    if root in path:
        return True
    return False


def userpath2serverpath(username, path=''):
    """
    Given an username and its relative path, return the
    corresponding path in the server. If the path is empty,
    return the user path directory in the server.
    :param username: str
    :param path: str
    :return: str
    """
    return os.path.realpath(os.path.join(FILE_ROOT, username, path))


def now_timestamp():
    """
    Return the current server timestamp as an int.
    :return: int
    """
    return long(time.time()*10000)


def file_timestamp(filepath):
    """
    Return the long of last modification timestamp of <filepath> (i.e. long(os.path.getmtime(filepath))).

    :param filepath: str
    :return: long
    """

    return long(os.path.getmtime(filepath)*10000)


def _encrypt_password(password):
    """
    Return the password encrypted as a string.
    :rtype : str
    """
    return sha256_crypt.encrypt(password)


def init_root_structure():
    """
    Create the file root directory if needed.
    :return: int
    """
    if not os.path.isdir(FILE_ROOT):
        os.mkdir(FILE_ROOT)
        return 1
    else:
        return 0


def init_user_directory(username, default_dirs=DEFAULT_USER_DIRS):
    """
    Create the default user directory.
    :param username: str
    :param default_dirs: dict
    """
    dirpath = join(FILE_ROOT, username)
    if os.path.isdir(dirpath):
        shutil.rmtree(dirpath)
        logger.info('"{}" directory removed'.format(dirpath))
    os.makedirs(dirpath)

    welcome_file = join(dirpath, 'WELCOME')
    with open(welcome_file, 'wb') as fp:
        fp.write('Welcome to %s, %s!\n' % (__title__, username))

    for dirname in default_dirs:
        subdirpath = join(dirpath, dirname)
        filepath = join(subdirpath, '{}.txt'.format(dirname))
        os.mkdir(subdirpath)
        # Create a default file for each default directory
        # beacuse wee need files to see the directories.
        with open(filepath, 'wb') as fp:
            fp.write('{} {}\n'.format(username, dirname))
    logger.info('{} created'.format(dirpath))
    return compute_dir_state(dirpath)


def load_userdata():
    data = {}
    try:
        with open(USERDATA_FILENAME, 'rb') as fp:
            data = json.load(fp, 'utf-8')
    except IOError:
        # If the user data file does not exists, don't raise an exception.
        # (the file will be created with the first user creation)
        pass
    logger.debug('Registered user(s): {}'.format(', '.join(data.keys())))
    logger.info('{:,} registered user(s) found'.format(len(data)))
    return data


def save_userdata():
    """
    Save module level <userdata> dict to disk as json.
    :return: None
    """
    with open(USERDATA_FILENAME, 'wb') as fp:
        json.dump(userdata, fp, 'utf-8', indent=4)
    logger.info('Saved {:,} users'.format(len(userdata)))


def reset_userdata():
    """
    Clear userdata and pending_users dictionaries.
    """
    userdata.clear()
    pending_users.clear()


@auth.verify_password
def verify_password(username, password):
    """
    We redefine this function to check password with the encrypted one.
    """
    if not username:
        # Warning/info?
        return False
    single_user_data = userdata.get(username)
    if single_user_data:
        stored_pw = single_user_data.get(PWD)
        assert stored_pw is not None, 'Server error: user data must contain a password!'
        res = sha256_crypt.verify(password, stored_pw)
    else:
        logger.info('User "{}" does not exist'.format(username))
        res = False
    return res


def create_user(username, password):
    """
    Handle the creation of a new user.
    """
    # Example of creation using requests:
    # requests.post('http://127.0.0.1:5000/API/V1/signup',
    # data={'username': 'Pippo', 'password': 'ciao'})
    logger.debug('Creating user...')
    if username and password:
        if username in userdata:
            # user already exists!
            response = 'Error: username "{}" already exists!\n'.format(username), HTTP_CONFLICT
        else:
            enc_pass = _encrypt_password(password)

            temp = init_user_directory(username)
            last_server_timestamp, dir_snapshot = temp[LAST_SERVER_TIMESTAMP], temp[SNAPSHOT]

            single_user_data = {USER_CREATION_TIME: now_timestamp(),
                                PWD: enc_pass,
                                LAST_SERVER_TIMESTAMP: last_server_timestamp,
                                SNAPSHOT: dir_snapshot,
                                }
            userdata[username] = single_user_data
            save_userdata()
            response = 'User "{}" created.\n'.format(username), HTTP_CREATED
    else:
        response = 'Error: username or password is missing.\n', HTTP_BAD_REQUEST
    logger.debug(response)
    return response


@app.route('{}/signup'.format(URL_PREFIX), methods=['POST'])
def signup():
    """
    Old simpler and immediate signup method (no mail) temporarily maintained only for testing purposes.
    """
    username = request.form.get('username')
    password = request.form.get('password')
    return create_user(username, password)


def configure_email():
    """
    Configure Flask Mail from the email_settings.ini in place. Return a flask.ext.mail.Mail instance.
    """
    # Relations between Flask configuration keys and settings file fields.
    keys_tuples = [
        ('MAIL_SERVER', 'smtp_address'),  # the address of the smtp server
        ('MAIL_PORT', 'smtp_port'),  # the port of the smtp server
        ('MAIL_USERNAME', 'smtp_username'),  # the username of the smtp server (if required)
        ('MAIL_PASSWORD', 'smtp_password'),  # the password of the smtp server (if required)
    ]

    cfg = ConfigParser.ConfigParser()
    cfg.read(EMAIL_SETTINGS_FILEPATH)
    for flask_key, file_key in keys_tuples:
        value = cfg.get('email', file_key)
        if flask_key == 'MAIL_PORT':
            value = int(value)
        app.config[flask_key] = value

    return Mail(app)


def send_email(subject, sender, recipients, text_body):
    """
    Sent an email and return the Message instance of sent email.

    :param subject: str
    :param sender: str
    :param recipients: list
    :param text_body: str
    :return: Message
    """
    msg = Message(subject, sender=sender, recipients=recipients)
    msg.body = text_body
    mail.send(msg)
    return msg


class UsersFacility(Resource):
    """
    Debug facility/backdoor to get all users (and pending users) info and without authentication.
    """

    def get(self, username):
        """
        Show some info about users.
        """
        if username == '__all__':
            # Easter egg to see a list of registered and pending users.
            if userdata:
                reg_users_listr = ', '.join(userdata.keys())
            else:
                reg_users_listr = 'no registered users'
            if pending_users:
                pending_users_listr = ', '.join(pending_users.keys())
            else:
                pending_users_listr = 'no pending users'
            response = 'Registered users: {}. Pending users: {}'.format(reg_users_listr, pending_users_listr), \
                       HTTP_OK
        else:
            if username in userdata:
                user_data = userdata[username]
                creation_timestamp = user_data.get(USER_CREATION_TIME)
                if creation_timestamp:
                    time_str = time.strftime('%Y-%m-%d at %H:%M:%S', time.localtime(creation_timestamp))
                else:
                    time_str = '<unknown time>'
                response = 'User {} joined on {}.'.format(username, time_str), HTTP_OK
            else:
                response = 'The user {} does not exist.'.format(username), HTTP_NOT_FOUND
        return response


class Users(Resource):
    def _clean_pending_users(self):
        """
        Remove expired pending users (users whose activation time is expired)
        and return a list of them.
        :return: list
        """
        # Remove expired pending users.
        to_remove = [username for (username, data) in pending_users.iteritems()
                     if now_timestamp() - data['timestamp'] > USER_ACTIVATION_TIMEOUT]
        [pending_users.pop(username) for username in to_remove]
        return to_remove

    @auth.login_required
    def get(self, username):
        """
        Show logged user details.
        """
        logged = auth.username()
        if username == logged:
            user_data = userdata[username]
            creation_timestamp = user_data.get(USER_CREATION_TIME)
            if creation_timestamp:
                time_str = time.strftime('%Y-%m-%d at %H:%M:%S', time.localtime(creation_timestamp/10000.0))
            else:
                time_str = '<unknown time>'
            # TODO: return json?
            response = 'You joined on {}.'.format(time_str), HTTP_OK
            return response
        else:
            abort(HTTP_FORBIDDEN)

    def post(self, username):
        """
        A not-logged user is asking to register himself.
        NB: username must be a valid email address.
        """
        if username in userdata:
            abort(HTTP_CONFLICT)

        password = request.form['password']

        activation_code = os.urandom(16).encode('hex')

        # Composing email
        subject = '[{}] Confirm your email address'.format(__title__)
        sender = 'donotreply@{}.com'.format(__title__)
        recipients = [username]
        text_body_template = string.Template("""
Thanks for signing up for $appname!

As a final step of the $appname account creation process, please confirm the email address $email.
Copy and paste the activation code below into the desktop application:

$code

If you don't know what this is about, then someone has probably entered your email address by mistake.
Sorry about that. You don't need to do anything further. Just delete this message.

Cheers,
the $appname Team
""")
        values = dict(code=activation_code,
                      email=username,
                      appname=__title__,
                      )
        text_body = text_body_template.substitute(values)

        send_email(subject, sender, recipients, text_body)

        pending_users[username] = {
            'timestamp': now_timestamp(),
            'activation_code': activation_code,
            PWD: password,
        }
        return 'User activation email sent to {}'.format(username), HTTP_OK

    def put(self, username):
        """
        Create user using activation code sent by email.
        """
        activation_code = request.form['activation_code']
        logger.debug('Got activation code: {}'.format(activation_code))
        logger.debug('Pending users: {}'.format(pending_users.keys()))

        # Pending users cleanup
        expired_pending_users = self._clean_pending_users()
        logging.info('Expired pending users: {}'.format(expired_pending_users))

        pending_user_data = pending_users.get(username)
        if pending_user_data:
            logger.debug('Activating user {}'.format(username))
            if activation_code == pending_user_data['activation_code']:
                # Actually create user
                password = pending_user_data[PWD]
                pending_users.pop(username)
                return create_user(username, password)
            else:
                abort(HTTP_NOT_FOUND)
        else:
            logger.info('{} is not pending'.format(username))
            abort(HTTP_NOT_FOUND)

    @auth.login_required
    def delete(self, username):
        """
        Delete all logged user's files and data.
        The same user won't more log in, but it can be recreated with the signup procedure.
        """
        logged = auth.username()

        if username != logged:
            # I mustn't delete other users!
            abort(HTTP_FORBIDDEN)

        userdata.pop(username)
        shutil.rmtree(userpath2serverpath(username))
        return 'User "{}" removed.\n'.format(username), HTTP_OK


class Actions(Resource):
    @auth.login_required
    def post(self, cmd):
        username = auth.username()
        methods = {'delete': self._delete,
                   'copy': self._copy,
                   'move': self._move,
                   }
        try:
            resp = methods[cmd](username)
        except KeyError:
            abort(HTTP_NOT_FOUND)
        else:
            save_userdata()
            return resp

    def _delete(self, username):
        """
        Delete a file for a given <filepath>, and return the current server timestamp in a json.
        json format: {LAST_SERVER_TIMESTAMP: int}
        """
        filepath = request.form['filepath']

        if not check_path(filepath, username):
            abort(HTTP_FORBIDDEN)

        abspath = os.path.abspath(join(FILE_ROOT, username, filepath))

        try:
            os.remove(abspath)
        except OSError:
            # This error raises when the file is missing
            abort(HTTP_NOT_FOUND)
        self._clear_dirs(os.path.dirname(abspath), username)
<<<<<<< HEAD
=======
        # File deleted, last_server_timestamp is set to current timestamp
>>>>>>> f9373396


        userdata[username]['files'].pop(normpath(filepath))

        # file deleted, last_server_timestamp is set to current timestamp
        last_server_timestamp = now_timestamp()
        userdata[username][LAST_SERVER_TIMESTAMP] = last_server_timestamp

        return jsonify({LAST_SERVER_TIMESTAMP: last_server_timestamp})

    def _copy(self, username):
        """
        Copy a file from a given source path to a destination path and return the current server timestamp in a json file.
        jso
        userdata[username]n format: {LAST_SERVER_TIMESTAMP: int}
        """

        src = request.form['src']
        dst = request.form['dst']
        server_src = userpath2serverpath(username, src)
        server_dst = userpath2serverpath(username, dst)

        if not (check_path(src, username) or check_path(dst, username)):
            abort(HTTP_FORBIDDEN)

        if os.path.isfile(server_src):
            if not os.path.exists(os.path.dirname(server_dst)):
                os.makedirs(os.path.dirname(server_dst))
            shutil.copy(server_src, server_dst)
        else:
            abort(HTTP_NOT_FOUND)

        last_server_timestamp = file_timestamp(server_dst)

        _, md5 = userdata[username]['files'][normpath(src)]
        userdata[username][LAST_SERVER_TIMESTAMP] = last_server_timestamp
        userdata[username]['files'][normpath(dst)] = [last_server_timestamp, md5]
        return jsonify({LAST_SERVER_TIMESTAMP: last_server_timestamp})

    def _move(self, username):
        """
        Move a file from a given source path to a destination path, and return the current server timestamp in a json.
        json format: {LAST_SERVER_TIMESTAMP: int}
        """
        src = request.form['src']
        dst = request.form['dst']
        server_src = userpath2serverpath(username, src)
        server_dst = userpath2serverpath(username, dst)

        if not (check_path(src, username) or check_path(dst, username)):
            abort(HTTP_FORBIDDEN)

        if os.path.isfile(server_src):
            if not os.path.exists(os.path.dirname(server_dst)):
                os.makedirs(os.path.dirname(server_dst))
            shutil.move(server_src, server_dst)
        else:
            abort(HTTP_NOT_FOUND)
        self._clear_dirs(os.path.dirname(server_src), username)


        last_server_timestamp = file_timestamp(server_dst)

        _, md5 = userdata[username]['files'][normpath(src)]
        userdata[username][LAST_SERVER_TIMESTAMP] = last_server_timestamp
        userdata[username]['files'].pop(normpath(src))
        userdata[username]['files'][normpath(dst)] = [last_server_timestamp, md5]

        return jsonify({LAST_SERVER_TIMESTAMP: last_server_timestamp})

    def _clear_dirs(self, path, root):
        """
        Recursively removes all the empty directories that exists after the remotion of a file
        """

        path_to_clear, clean = os.path.split(path)
        path_to_storage, storage = os.path.split(path_to_clear)
        if clean == root and storage == FILE_ROOT:
            return
        try:
            os.rmdir(path)
        except OSError:
            return
        self._clear_dirs(path_to_clear, root)


def calculate_file_md5(fp, chunk_len=2 ** 16):
    """
    Return the md5 digest of the file content of file_path as a string
    with only hexadecimal digits.
    :fp: file (an open file object)
    :chunk_len: int (number of file bytes read per cycle - default = 2^16)
    """
    h = hashlib.md5()
    while True:
        chunk = fp.read(chunk_len)
        if chunk:
            h.update(chunk)
        else:
            break
    res = h.hexdigest()
    return res


def compute_dir_state(root_path):  # TODO: make function accepting just an username instead of an user root_path.
    """
    Walk on root_path returning the directory snapshot in a dict (dict keys are identified by this 2 constants:
    LAST_SERVER_TIMESTAMP and SNAPSHOT)

    :param root_path: str
    :return: dict.
    """
    snapshot = {}
    last_timestamp = 0
    for dirpath, dirs, files in os.walk(root_path):
        for filename in files:
            filepath = join(dirpath, filename)

            # Open file and calculate md5.
            try:
                with open(filepath, 'rb') as fp:
                    md5 = calculate_file_md5(fp)
            except OSError as err:
                logging.warn('calculate_file_md5("{}") --> {}'.format(filepath, err))
            else:
                timestamp = file_timestamp(filepath)
                if timestamp > last_timestamp:
                    last_timestamp = timestamp
                snapshot[filepath[len(root_path) + 1:]] = [timestamp, md5]
    state = {LAST_SERVER_TIMESTAMP: last_timestamp,
             SNAPSHOT: snapshot}
    return state


class Files(Resource):
    """
    Class that handle files as web resources.
    """

    @auth.login_required
    def get(self, path=''):
        """
        Download an authenticated user file from server, if <path> is not empty,
        otherwise get a server snapshot of user directory.
        <path> is the path relative to the user local directory.
        :param path: str
        """
        logger.debug('Files.get({})'.format(repr(path)))
        username = auth.username()
        user_rootpath = join(FILE_ROOT, username)

        if path:
            # Download the file specified by <path>.
            dirname = join(user_rootpath, os.path.dirname(path))

            if not check_path(path, username):
                abort(HTTP_FORBIDDEN)

            if not os.path.exists(dirname):
                abort(HTTP_NOT_FOUND)
            s_filename = secure_filename(os.path.split(path)[-1])

            try:
                response = make_response(_read_file(join(FILE_ROOT, username, path)))
            except IOError:
                response = 'Error: file {} not found.\n'.format(path), HTTP_NOT_FOUND
            else:
                response.headers['Content-Disposition'] = 'attachment; filename=%s' % s_filename
        else:
            # If path is not given, return the snapshot of user directory.
            logger.debug('launch snapshot of {}...'.format(repr(user_rootpath)))
            snapshot = userdata[username][SNAPSHOT]
            logger.info('snapshot returned {:,} files'.format(len(snapshot)))
            last_server_timestamp = userdata[username][LAST_SERVER_TIMESTAMP]
            response = jsonify({LAST_SERVER_TIMESTAMP: last_server_timestamp,
                                SNAPSHOT: snapshot})
        logging.debug(response)
        return response

    def _get_dirname_filename(self, path):
        """
        Return dirname(directory name) and filename(file name) for a given path to complete
        post and put methods
        """
        username = auth.username()
        dirname = os.path.dirname(path)
        dirname = (join(FILE_ROOT, username, dirname))
        filename = os.path.split(path)[-1]

        if not check_path(dirname, username):
            abort(HTTP_FORBIDDEN)

        return dirname, filename

    def _update_user_path(self, username, path):
        """
        Make all needed updates to <userdata> (dict and disk) after a post or a put.
        Return the last modification int timestamp of written file.
        :param username: str
        :param path: str
        :return: int
        """
        filepath = userpath2serverpath(username, path)
        last_server_timestamp = file_timestamp(filepath)
        userdata[username][LAST_SERVER_TIMESTAMP] = last_server_timestamp
        userdata[username]['files'][normpath(path)] = [last_server_timestamp, calculate_file_md5(open(filepath, 'rb'))]
        save_userdata()    
        return last_server_timestamp

    @auth.login_required
    def post(self, path):
        """
        Upload an authenticated user file to the server, given the path relative to the user directory.
        Return the file timestamp of the file created in the server.
        The file must not exist in the server, otherwise only return an http forbidden code.
        :param path: str
        """
        username = auth.username()

        upload_file = request.files['file']
        md5 = request.form['md5']
        dirname, filename = self._get_dirname_filename(path)

        if calculate_file_md5(upload_file) != md5:
            abort(HTTP_CONFLICT)

        if not os.path.exists(dirname):
            os.makedirs(dirname)
        else:
            if os.path.isfile(join(dirname, filename)):
                abort(HTTP_FORBIDDEN)

        filepath = join(dirname, filename)
        upload_file.save(filepath)

        # Update and save <userdata>, and return the last server timestamp.
        last_server_timestamp = self._update_user_path(username, path)

        resp = jsonify({LAST_SERVER_TIMESTAMP: last_server_timestamp})
        resp.status_code = HTTP_CREATED
        return resp

    @auth.login_required
    def put(self, path):
        """
        Modify an authenticated user file in the server (uploading and overwriting it)
        given the path relative to the user directory. The file must exist in the server.
        Return the file timestamp of the file updated in the server.
        :param path: str
        """
        username = auth.username()
        upload_file = request.files['file']
        md5 = request.form['md5']
        dirname, filename = self._get_dirname_filename(path)

        if calculate_file_md5(upload_file) != md5:
            abort(HTTP_CONFLICT)

        filepath = join(dirname, filename)
        if os.path.isfile(filepath):
            upload_file.save(filepath)
        else:
            abort(HTTP_NOT_FOUND)

        # Update and save <userdata>, and return the last server timestamp.
        last_server_timestamp = self._update_user_path(username, path)

        resp = jsonify({LAST_SERVER_TIMESTAMP: last_server_timestamp})
        resp.status_code = HTTP_CREATED
        return resp


api.add_resource(Files, '{}/files/<path:path>'.format(URL_PREFIX), '{}/files/'.format(URL_PREFIX))
api.add_resource(Actions, '{}/actions/<string:cmd>'.format(URL_PREFIX))
api.add_resource(Users, '{}/users/<string:username>'.format(URL_PREFIX))
api.add_resource(UsersFacility, '{}/getusers/<string:username>'.format(URL_PREFIX))

# Set the flask.ext.mail.Mail instance
mail = configure_email()


def main():
    parser = argparse.ArgumentParser()
    parser.add_argument('--debug', default=False, action='store_true',
                        help='set console verbosity level to DEBUG (4) [default: %(default)s]')
    parser.add_argument('--verbose', default=False, action='store_true',
                        help='set console verbosity level to INFO (3) [default: %(default)s]. \
                        Ignored if --debug option is set.')
    parser.add_argument('-v', '--verbosity', const=1, default=1, type=int, choices=range(5), nargs='?',
                        help='set console verbosity: 0=CRITICAL, 1=ERROR, 2=WARN, 3=INFO, 4=DEBUG. \
                        [default: %(default)s]. Ignored if --verbose or --debug option is set.')
    parser.add_argument('-H', '--host', default='0.0.0.0',
                        help='set host address to run the server. [default: %(default)s].')
    args = parser.parse_args()

    if args.debug:
        # If set to True, win against verbosity and verbose parameter
        console_handler.setLevel(logging.DEBUG)
    elif args.verbose:
        # If set to True, win against verbosity parameter
        console_handler.setLevel(logging.INFO)
    else:
        levels = [logging.CRITICAL, logging.ERROR, logging.WARNING, logging.INFO, logging.DEBUG]
        console_handler.setLevel(levels[args.verbosity])

    logger.debug('File logging level: {}'.format(file_handler.level))

    if not os.path.exists(EMAIL_SETTINGS_FILEPATH):
        # ConfigParser.ConfigParser.read doesn't tell anything if the email configuration file is not found.
        raise ServerConfigurationError('Email configuration file "{}" not found!'.format(EMAIL_SETTINGS_FILEPATH))

    userdata.update(load_userdata())
    init_root_structure()
    app.run(host=args.host, debug=args.debug)

if __name__ == '__main__':
    main()<|MERGE_RESOLUTION|>--- conflicted
+++ resolved
@@ -526,10 +526,6 @@
             # This error raises when the file is missing
             abort(HTTP_NOT_FOUND)
         self._clear_dirs(os.path.dirname(abspath), username)
-<<<<<<< HEAD
-=======
-        # File deleted, last_server_timestamp is set to current timestamp
->>>>>>> f9373396
 
 
         userdata[username]['files'].pop(normpath(filepath))
