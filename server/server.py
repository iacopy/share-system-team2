--- conflicted
+++ resolved
@@ -46,12 +46,8 @@
 SIGNUP_EMAIL_TEMPLATE_FILE_PATH = os.path.join(SERVER_DIRECTORY,
                                                'signup_email_template.txt')
 
-<<<<<<< HEAD
-USER_ACTIVATION_TIMEOUT_SECS = 60 * 60 * 24 * 3  # expires after 3 days
-=======
 USER_ACTIVATION_TIMEOUT = 60 * 60 * 24 * 3  # expires after 3 days
 USER_RECOVERPASS_TIMEOUT = 60 * 60 * 24 * 2 * 10000  # expires after 2 days (arbitrarily)
->>>>>>> 3194b40b
 
 # json key to access to the user directory snapshot:
 SNAPSHOT = 'files'
@@ -372,8 +368,7 @@
         """
         # Remove expired pending users.
         to_remove = [username for (username, data) in pending_users.iteritems()
-                     if now_timestamp() - data['timestamp'] >
-                     (USER_ACTIVATION_TIMEOUT_SECS * 10000)]
+                     if now_timestamp() - data['timestamp'] > USER_ACTIVATION_TIMEOUT]
         [pending_users.pop(username) for username in to_remove]
         return to_remove
 
