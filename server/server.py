# !/usr/bin/env python
# -*- coding: utf-8 -*-
import os
import json
<<<<<<< HEAD
import shutil
=======
import logging
import datetime
import argparse
>>>>>>> 3da29eb6

from flask import Flask, make_response, request, abort
from flask.ext.httpauth import HTTPBasicAuth
from flask.ext.restful import Resource, Api
from werkzeug import secure_filename
from passlib.hash import sha256_crypt


# HTTP STATUS CODES
HTTP_OK = 200
HTTP_CREATED = 201
HTTP_ACCEPTED = 202
HTTP_BAD_REQUEST = 400
HTTP_UNAUTHORIZED = 401
HTTP_FORBIDDEN = 403
HTTP_NOT_FOUND = 404
FILE_ROOT = 'filestorage'

URL_PREFIX = '/API/V1'
WORKDIR = os.path.dirname(__file__)
# Users login data are stored in a json file in the server
USERDATA_FILENAME = 'userdata.json'


# Logging configuration
# =====================
LOG_FILENAME = 'log/server.log'
if not os.path.isdir('log'):
    os.mkdir('log')

logger = logging.getLogger('Server log')
logger.setLevel(logging.DEBUG)
# It's useful to log all messages of all severities to a text file while simultaneously
# logging errors or above to the console. You set this up simply configuring the appropriate handlers.
# Create file handler which logs even debug messages:
file_handler = logging.FileHandler(LOG_FILENAME)
file_handler.setLevel(logging.DEBUG)
# Create console handler with a higher log level:
console_handler = logging.StreamHandler()
console_handler.setLevel(logging.ERROR)  # changeable from command line passing verbosity option or --verbose or --debug
logger.addHandler(file_handler)
logger.addHandler(console_handler)

# First log message
launched_or_imported = {True: 'launched', False: 'imported'}[__name__ == '__main__']
logger.info('-' * 79)
logger.info('Server {} at {}'.format(launched_or_imported, datetime.datetime.now().isoformat(' ')))


# Server initialization
# =====================
userdata = {}

app = Flask(__name__)
api = Api(app)
auth = HTTPBasicAuth()


def _path(*relpath):
    """
    Build the path under WORKDIR.
    :param relpath:
    :return:
    """
    return os.path.join(WORKDIR, *relpath)


def _read_file(filename):
    """
    This function reads and returns the content of the file.
    """
    with open(filename, 'rb') as f:
        content = f.read()
    return content


def _encrypt_password(password):
    """
    Return the password encrypted as a string.
    :rtype : str
    """
    return sha256_crypt.encrypt(password)


def load_userdata():
    data = {}
    try:
        with open(_path(USERDATA_FILENAME), 'rb') as fp:
            data = json.load(fp, 'utf-8')
    except IOError:
        # If the user data file does not exists, don't raise an exception.
        # (the file will be created with the first user creation)
        pass
    logger.debug('Registered user(s): {}'.format(', '.join(data.keys())))
    logger.info('{:,} registered user(s) found'.format(len(data)))
    return data


def save_userdata(data):
    with open(_path(USERDATA_FILENAME), 'wb') as fp:
        json.dump(data, fp, 'utf-8')
    logger.info('Saved {:,} users'.format(len(data)))


@auth.verify_password
def verify_password(username, password):
    """
    We redefine this function to check password with the encrypted one.
    """
    if not username:
        # Warning/info?
        return False
    stored_pw = userdata.get(username)
    if stored_pw:
        res = sha256_crypt.verify(password, stored_pw)
    else:
        logger.info('User "{}" does not exist'.format(username))
        res = False
    return res


@app.route('{}/signup'.format(URL_PREFIX), methods=['POST'])
def create_user():
    """
    Handle the creation of a new user.
    """
    # Example of creation using requests:
    # requests.post('http://127.0.0.1:5000/API/V1/signup',
    #               data={'username': 'Pippo', 'password': 'ciao'})
    logger.debug('Creating user...')
    username = request.form.get('username')
    password = request.form.get('password')
    if username and password:
        if username in userdata:
            # user already exists!
            response = 'Error: username already exists!', HTTP_FORBIDDEN
        else:
            userdata[username] = _encrypt_password(password)
            response = 'User "{}" created'.format(username), HTTP_CREATED
            save_userdata(userdata)
            os.makedirs(os.path.join(FILE_ROOT, username))
    else:
        response = 'Error: username or password is missing', HTTP_BAD_REQUEST
    logger.debug(response)
    return response


class Actions(Resource):
    @auth.login_required
    def post(self, cmd):
        {
        'delete': self._delete,
        'copy': self._copy,
        'move': self._move
        }.get(cmd)()

    def _delete(self):
        username = request.authorization['username']
        filepath = request.form['filepath']
        filepath = os.path.abspath(os.path.join(FILE_ROOT, username, filepath))

        if not os.path.isfile(filepath):
            abort(HTTP_NOT_FOUND)
        try:
            os.remove(filepath)
        except OSError:
            abort(HTTP_NOT_FOUND)
            
    def _copy(self):
        username = request.authorization['username']
        src = request.form['src']
        dst = request.form['dst']
        
        src_path = os.path.abspath(os.path.join(FILE_ROOT, username, src))
        dst_path = os.path.abspath(os.path.join(FILE_ROOT, username, dst))
        real_root = os.path.realpath(os.path.join(FILE_ROOT, username))
        
        if real_root not in src_path and real_root not in dst_path:
            abort(HTTP_FORBIDDEN)

        if os.path.isfile(src_path):
            if not os.path.exists(os.path.dirname(dst_path)):
                os.makedirs(os.path.dirname(dst_path))
            shutil.copy(src_path, dst_path)        
        else:
            abort(HTTP_NOT_FOUND)

    def _move(self):
        username = request.authorization['username']
        src = request.form['src']
        dst = request.form['dst']
        
        src_path = os.path.abspath(os.path.join(FILE_ROOT, username, src))
        dst_path = os.path.abspath(os.path.join(FILE_ROOT, username, dst))
        real_root = os.path.realpath(os.path.join(FILE_ROOT, username))
        
        if real_root not in src_path and real_root not in dst_path:
            abort(HTTP_FORBIDDEN)
        
        if os.path.isfile(src_path):
            if not os.path.exists(os.path.dirname(dst_path)):
                os.makedirs(os.path.dirname(dst_path))
            shutil.move(src_path, dst_path)        
        else:
            abort(HTTP_NOT_FOUND)
    

class Files(Resource):
    @auth.login_required
    def get(self, path):
        username = request.authorization['username']
        dirname = os.path.join(FILE_ROOT, username, os.path.dirname(path))
        real_dirname = os.path.realpath(dirname)
        real_root = os.path.realpath(os.path.join(FILE_ROOT, username))

        if real_root not in real_dirname:
            abort(HTTP_FORBIDDEN)
        if not os.path.exists(dirname):
            abort(HTTP_NOT_FOUND)
        s_filename = secure_filename(os.path.split(path)[-1])

        try:
            response = make_response(_read_file(os.path.join(FILE_ROOT, username, path)))
        except IOError:
            response = 'File not found', HTTP_NOT_FOUND
        else:
            response.headers['Content-Disposition'] = 'attachment; filename=%s' % s_filename
        return response

    @auth.login_required
    def post(self, path):
        username = request.authorization['username']
        upload_file = request.files['file']
        dirname = os.path.dirname(path)
        dirname = (os.path.join(FILE_ROOT, username, dirname))
        real_dirname = os.path.realpath(dirname)
        real_root = os.path.realpath(os.path.join(FILE_ROOT, username))
        filename = os.path.split(path)[-1]

        if real_root not in real_dirname:
            abort(HTTP_FORBIDDEN)
        if not os.path.exists(dirname):
            os.makedirs(dirname)
        else:
            if os.path.isfile(os.path.join(dirname, filename)):
                abort(HTTP_FORBIDDEN)
        upload_file.save(os.path.join(dirname, filename))
        return '', HTTP_CREATED

    @auth.login_required
    def put(self, path):
        username = request.authorization['username']
        upload_file = request.files['file']
        dirname = os.path.dirname(path)
        dirname = (os.path.join(FILE_ROOT, username, dirname))
        real_dirname = os.path.realpath(dirname)
        real_root = os.path.realpath(os.path.join(FILE_ROOT, username))
        filename = os.path.split(path)[-1]

        if real_root not in real_dirname:
            abort(HTTP_FORBIDDEN)
        if os.path.isfile(os.path.join(dirname, filename)):
           upload_file.save(os.path.join(dirname, filename))
           return '', HTTP_CREATED
        else:
            abort(HTTP_NOT_FOUND)


api.add_resource(Files, '{}/files/<path:path>'.format(URL_PREFIX))
api.add_resource(Actions, '{}/actions/<string:cmd>'.format(URL_PREFIX))


if __name__ == '__main__':
    parser = argparse.ArgumentParser()
    parser.add_argument('--debug', default=False, action='store_true',
                        help='set console verbosity level to DEBUG (4) [default: %(default)s]')
    parser.add_argument('--verbose', default=False, action='store_true',
                        help='set console verbosity level to INFO (3) [default: %(default)s]. \
                        Ignored if --debug option is set.')
    parser.add_argument('-v', '--verbosity', const=1, default=1, type=int, nargs='?',
                        help='set console verbosity: 0=CRITICAL, 1=ERROR, 2=WARN, 3=INFO, 4=DEBUG. \
                        [default: %(default)s]. Ignored if --verbose or --debug option is set.')
    args = parser.parse_args()

    if args.debug:
        # If set to True, win against verbosity and verbose parameter
        console_handler.setLevel(logging.DEBUG)
    elif args.verbose:
        # If set to True, win against verbosity parameter
        console_handler.setLevel(logging.INFO)
    else:
        if args.verbosity == 0:  # Only show critical error message (very quiet)
            console_handler.setLevel(logging.CRITICAL)
        if args.verbosity == 1:  # Only show error message (quite quiet)
            console_handler.setLevel(logging.ERROR)
        elif args.verbosity == 2:  # Show only warning and error messages
            console_handler.setLevel(logging.WARNING)
        elif args.verbosity == 3:  # Verbose: show all messages except the debug ones
            console_handler.setLevel(logging.INFO)
        elif args.verbosity == 4:  # Show *all* messages
            console_handler.setLevel(logging.DEBUG)

    logger.debug('File logging level: {}'.format(file_handler.level))

    userdata.update(load_userdata())
    app.run(host='0.0.0.0', debug=True)<|MERGE_RESOLUTION|>--- conflicted
+++ resolved
@@ -2,13 +2,10 @@
 # -*- coding: utf-8 -*-
 import os
 import json
-<<<<<<< HEAD
 import shutil
-=======
 import logging
 import datetime
 import argparse
->>>>>>> 3da29eb6
 
 from flask import Flask, make_response, request, abort
 from flask.ext.httpauth import HTTPBasicAuth
