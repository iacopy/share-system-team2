--- conflicted
+++ resolved
@@ -40,13 +40,7 @@
         content = f.read()
     return content
 
-
-<<<<<<< HEAD
 @app.route("/files/<filename>")		
-#@auth.login_required		
-=======
-@app.route("/download/<filename>")
->>>>>>> 76d0e534
 def download(filename):
     """
     This function downloads <filename> from  server directory 'upload'
@@ -56,8 +50,6 @@
     response.headers["Content-Disposition"] = "attachment; filename=%s" % s_filename
     return response
 
-
-<<<<<<< HEAD
 @app.route("/files/<path:varargs>", methods = ["POST"])
 def upload(varargs):
 	"""
@@ -79,17 +71,6 @@
 	filename = os.path.split(varargs)[-1]	
 	upload_file.save(os.path.join(dirname, filename))
 	return "", 201
-=======
-@app.route("/upload", methods=["POST"])
-def upload():
-    """
-    This function uploads a file to the server in the 'upload' folder
-    """
-    upload_file = request.files["file"]
-    filename = secure_filename(upload_file.filename)
-    upload_file.save(os.path.join("upload", filename))
-    return "", 201
->>>>>>> 76d0e534
 
 if __name__ == "__main__":
     app.run(debug=True)