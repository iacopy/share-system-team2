--- conflicted
+++ resolved
@@ -836,19 +836,13 @@
         owner = auth.username()
         if not self._is_shared(root_path, owner):
             abort(HTTP_NOT_FOUND)
-   
 
         if username == '':
-<<<<<<< HEAD
             users = userdata[owner]['shared_with_others'][root_path]
             for user in users:
                 _remove_share_from_user(root_path, username, owner)
         return HTTP_DELETED
-=======
-            del userdata[owner]['shared_with_others'][root_path]
-            return HTTP_DELETED
->>>>>>> 9d75ceaf
-   
+
         if username in userdata[owner]['shared_with_others'][root_path]:
             userdata[owner]['shared_with_others'][root_path].remove(username)
             return HTTP_DELETED
@@ -874,10 +868,6 @@
 
 
     def _is_shared(self, path, owner):
-<<<<<<< HEAD
-
-=======
->>>>>>> 9d75ceaf
         if path in userdata[owner]['shared_with_others']:
             return True
         return False
